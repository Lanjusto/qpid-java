/*
 *
 * Licensed to the Apache Software Foundation (ASF) under one
 * or more contributor license agreements.  See the NOTICE file
 * distributed with this work for additional information
 * regarding copyright ownership.  The ASF licenses this file
 * to you under the Apache License, Version 2.0 (the
 * "License"); you may not use this file except in compliance
 * with the License.  You may obtain a copy of the License at
 *
 *   http://www.apache.org/licenses/LICENSE-2.0
 *
 * Unless required by applicable law or agreed to in writing,
 * software distributed under the License is distributed on an
 * "AS IS" BASIS, WITHOUT WARRANTIES OR CONDITIONS OF ANY
 * KIND, either express or implied.  See the License for the
 * specific language governing permissions and limitations
 * under the License.
 *
 */
package org.apache.qpid.server.virtualhost;

import static java.util.Collections.newSetFromMap;

import java.io.BufferedInputStream;
import java.io.DataInputStream;
import java.io.File;
import java.io.IOException;
import java.io.InputStream;
import java.io.OutputStream;
import java.io.Serializable;
import java.io.UnsupportedEncodingException;
import java.net.InetSocketAddress;
import java.net.MalformedURLException;
import java.net.URL;
import java.net.URLEncoder;
import java.nio.channels.SocketChannel;
import java.nio.charset.StandardCharsets;
import java.security.AccessControlContext;
import java.security.Principal;
import java.security.PrivilegedAction;
import java.util.ArrayList;
import java.util.Collection;
import java.util.Collections;
import java.util.Date;
import java.util.EnumSet;
import java.util.HashMap;
import java.util.HashSet;
import java.util.Iterator;
import java.util.LinkedHashMap;
import java.util.List;
import java.util.Map;
import java.util.Set;
import java.util.UUID;
import java.util.concurrent.BlockingQueue;
import java.util.concurrent.Callable;
import java.util.concurrent.ConcurrentHashMap;
import java.util.concurrent.ScheduledFuture;
import java.util.concurrent.ScheduledThreadPoolExecutor;
import java.util.concurrent.TimeUnit;
import java.util.concurrent.atomic.AtomicBoolean;
import java.util.concurrent.atomic.AtomicLong;
import java.util.regex.Pattern;
import java.util.regex.PatternSyntaxException;

import javax.security.auth.Subject;
import javax.xml.bind.DatatypeConverter;

import com.google.common.base.Function;
import com.google.common.util.concurrent.AsyncFunction;
import com.google.common.util.concurrent.FutureCallback;
import com.google.common.util.concurrent.Futures;
import com.google.common.util.concurrent.ListenableFuture;
import com.google.common.util.concurrent.SettableFuture;
import org.slf4j.Logger;
import org.slf4j.LoggerFactory;

import org.apache.qpid.exchange.ExchangeDefaults;
import org.apache.qpid.pool.SuppressingInheritedAccessControlContextThreadFactory;
import org.apache.qpid.server.configuration.BrokerProperties;
import org.apache.qpid.server.configuration.IllegalConfigurationException;
import org.apache.qpid.server.configuration.updater.Task;
import org.apache.qpid.server.configuration.updater.TaskExecutor;
import org.apache.qpid.server.configuration.updater.TaskExecutorImpl;
import org.apache.qpid.server.exchange.DefaultDestination;
import org.apache.qpid.server.logging.EventLogger;
import org.apache.qpid.server.logging.messages.MessageStoreMessages;
import org.apache.qpid.server.logging.messages.VirtualHostMessages;
import org.apache.qpid.server.logging.subjects.MessageStoreLogSubject;
import org.apache.qpid.server.message.AMQMessageHeader;
import org.apache.qpid.server.message.InstanceProperties;
import org.apache.qpid.server.message.MessageDestination;
import org.apache.qpid.server.message.MessageNode;
import org.apache.qpid.server.message.MessageSource;
import org.apache.qpid.server.message.ServerMessage;
import org.apache.qpid.server.message.internal.InternalMessage;
import org.apache.qpid.server.model.*;
import org.apache.qpid.server.model.port.AmqpPort;
import org.apache.qpid.server.model.preferences.Preference;
import org.apache.qpid.server.model.preferences.UserPreferences;
import org.apache.qpid.server.model.preferences.UserPreferencesImpl;
import org.apache.qpid.server.plugin.ConnectionValidator;
import org.apache.qpid.server.plugin.QpidServiceLoader;
import org.apache.qpid.server.plugin.SystemNodeCreator;
import org.apache.qpid.server.protocol.LinkRegistry;
import org.apache.qpid.server.protocol.LinkRegistryImpl;
import org.apache.qpid.server.queue.QueueEntry;
import org.apache.qpid.server.security.AccessControl;
import org.apache.qpid.server.security.CompoundAccessControl;
import org.apache.qpid.server.security.Result;
import org.apache.qpid.server.security.SubjectFixedResultAccessControl;
import org.apache.qpid.server.security.SubjectFixedResultAccessControl.ResultCalculator;
import org.apache.qpid.server.security.access.Operation;
import org.apache.qpid.server.security.auth.AuthenticatedPrincipal;
import org.apache.qpid.server.stats.StatisticsCounter;
import org.apache.qpid.server.store.ConfiguredObjectRecord;
import org.apache.qpid.server.store.DurableConfigurationStore;
import org.apache.qpid.server.store.Event;
import org.apache.qpid.server.store.EventListener;
import org.apache.qpid.server.store.GenericRecoverer;
import org.apache.qpid.server.store.MessageEnqueueRecord;
import org.apache.qpid.server.store.MessageStore;
import org.apache.qpid.server.store.MessageStoreProvider;
import org.apache.qpid.server.store.StoreException;
import org.apache.qpid.server.store.StoredMessage;
import org.apache.qpid.server.store.handler.ConfiguredObjectRecordHandler;
import org.apache.qpid.server.store.handler.DistributedTransactionHandler;
import org.apache.qpid.server.store.handler.MessageHandler;
import org.apache.qpid.server.store.handler.MessageInstanceHandler;
import org.apache.qpid.server.store.preferences.PreferenceRecord;
import org.apache.qpid.server.store.preferences.PreferenceStore;
import org.apache.qpid.server.store.preferences.PreferenceStoreUpdater;
import org.apache.qpid.server.store.preferences.PreferenceStoreUpdaterImpl;
import org.apache.qpid.server.store.preferences.PreferencesRecoverer;
import org.apache.qpid.server.store.preferences.PreferencesRoot;
import org.apache.qpid.server.store.serializer.MessageStoreSerializer;
import org.apache.qpid.server.transfer.TransferQueue;
import org.apache.qpid.server.transfer.TransferQueueImpl;
import org.apache.qpid.server.transport.AMQPConnection;
import org.apache.qpid.server.transport.NetworkConnectionScheduler;
import org.apache.qpid.server.transport.NonBlockingOutboundConnection;
import org.apache.qpid.server.txn.AutoCommitTransaction;
import org.apache.qpid.server.txn.DtxRegistry;
import org.apache.qpid.server.txn.LocalTransaction;
import org.apache.qpid.server.txn.ServerTransaction;
import org.apache.qpid.server.util.Action;
import org.apache.qpid.server.util.ConnectionScopedRuntimeException;
import org.apache.qpid.server.util.HousekeepingExecutor;
import org.apache.qpid.server.util.MapValueConverter;

public abstract class AbstractVirtualHost<X extends AbstractVirtualHost<X>> extends AbstractConfiguredObject<X>
        implements VirtualHost<X>, EventListener
{
    private final Collection<ConnectionValidator> _connectionValidators = new ArrayList<>();


    private final Set<AMQPConnection<?>> _connections = newSetFromMap(new ConcurrentHashMap<AMQPConnection<?>, Boolean>());
    private final AccessControlContext _housekeepingJobContext;
    private final AccessControlContext _fileSystemSpaceCheckerJobContext;
    private final AtomicBoolean _acceptsConnections = new AtomicBoolean(false);
    private TaskExecutor _preferenceTaskExecutor;

    private Map<String,MessageDestination> _availableRoutes = new HashMap<>();
    private TransferQueue _transferQueue;

    private static enum BlockingType { STORE, FILESYSTEM };

    private static final String USE_ASYNC_RECOVERY = "use_async_message_store_recovery";

    public static final String DEFAULT_DLQ_NAME_SUFFIX = "_DLQ";
    public static final String DLQ_ROUTING_KEY = "dlq";
    public static final String CREATE_DLQ_ON_CREATION = "x-qpid-dlq-enabled"; // TODO - this value should change
    private static final int MAX_LENGTH = 255;

    private static final Logger _logger = LoggerFactory.getLogger(AbstractVirtualHost.class);

    private static final int HOUSEKEEPING_SHUTDOWN_TIMEOUT = 5;

    private ScheduledThreadPoolExecutor _houseKeepingTaskExecutor;

    private final Broker<?> _broker;

    private final DtxRegistry _dtxRegistry;

    private final SystemNodeRegistry _systemNodeRegistry = new SystemNodeRegistry();

    private final StatisticsCounter _messagesDelivered, _dataDelivered, _messagesReceived, _dataReceived;

    private final Map<String, LinkRegistry> _linkRegistry = new HashMap<String, LinkRegistry>();
    private AtomicBoolean _blocked = new AtomicBoolean();

    private final Map<String, MessageDestination> _systemNodeDestinations =
            Collections.synchronizedMap(new HashMap<String,MessageDestination>());

    private final Map<String, MessageSource> _systemNodeSources =
            Collections.synchronizedMap(new HashMap<String,MessageSource>());

    private final EventLogger _eventLogger;

    private final VirtualHostNode<?> _virtualHostNode;

    private final AtomicLong _targetSize = new AtomicLong(100 * 1024 * 1024);

    private MessageStoreLogSubject _messageStoreLogSubject;

    private final Set<BlockingType> _blockingReasons = Collections.synchronizedSet(EnumSet.noneOf(BlockingType.class));

    private NetworkConnectionScheduler _networkConnectionScheduler;

    private final VirtualHostPrincipal _principal;

    private ConfigurationChangeListener _accessControlProviderListener = new AccessControlProviderListener();

    private final AccessControl _accessControl;

    private volatile boolean _createDefaultExchanges;

    private final AccessControl _systemUserAllowed = new SubjectFixedResultAccessControl(new ResultCalculator()
    {
        @Override
<<<<<<< HEAD
        public Result getDefault()
        {
            return Result.DEFER;
        }

        @Override
        public SecurityToken newToken()
        {
            return null;
        }

        @Override
        public SecurityToken newToken(final Subject subject)
        {
            return null;
        }

        @Override
        public Result authorise(final SecurityToken token,
                                final Operation operation,
                                final PermissionedObject configuredObject)
        {
            return isSystemProcess() ? Result.ALLOWED : Result.DEFER;
        }

        @Override
        public Result authorise(final SecurityToken token,
                                final Operation operation,
                                final PermissionedObject configuredObject,
                                final Map<String, Object> arguments)
=======
        public Result getResult(final Subject subject)
>>>>>>> 8584da12
        {
            return isSystemSubject(subject) ? Result.ALLOWED : Result.DEFER;
        }
    }, Result.DEFER);


    @ManagedAttributeField
    private boolean _queue_deadLetterQueueEnabled;

    @ManagedAttributeField
    private long _housekeepingCheckPeriod;

    @ManagedAttributeField
    private long _storeTransactionIdleTimeoutClose;

    @ManagedAttributeField
    private long _storeTransactionIdleTimeoutWarn;

    @ManagedAttributeField
    private long _storeTransactionOpenTimeoutClose;

    @ManagedAttributeField
    private long _storeTransactionOpenTimeoutWarn;

    @ManagedAttributeField
    private int _housekeepingThreadCount;

    @ManagedAttributeField
    private int _connectionThreadPoolSize;

    @ManagedAttributeField
    private int _numberOfSelectors;

    @ManagedAttributeField
    private List<String> _enabledConnectionValidators;

    @ManagedAttributeField
    private List<String> _disabledConnectionValidators;

    @ManagedAttributeField
    private List<String> _globalAddressDomains;

    @ManagedAttributeField
    private List<NodeAutoCreationPolicy> _nodeAutoCreationPolicies;

    private boolean _useAsyncRecoverer;

    private MessageDestination _defaultDestination;

    private MessageStore _messageStore;
    private MessageStoreRecoverer _messageStoreRecoverer;
    private final FileSystemSpaceChecker _fileSystemSpaceChecker;
    private int _fileSystemMaxUsagePercent;
    private Collection<VirtualHostLogger> _virtualHostLoggersToClose;
    private PreferenceStore _preferenceStore;

    public AbstractVirtualHost(final Map<String, Object> attributes, VirtualHostNode<?> virtualHostNode)
    {
        super(parentsMap(virtualHostNode), attributes);
        _broker = virtualHostNode.getParent(Broker.class);
        _virtualHostNode = virtualHostNode;

        _dtxRegistry = new DtxRegistry(this);

        _eventLogger = _broker.getParent(SystemConfig.class).getEventLogger();

        _eventLogger.message(VirtualHostMessages.CREATED(getName()));

        _defaultDestination = new DefaultDestination(this);

        _messagesDelivered = new StatisticsCounter("messages-delivered-" + getName());
        _dataDelivered = new StatisticsCounter("bytes-delivered-" + getName());
        _messagesReceived = new StatisticsCounter("messages-received-" + getName());
        _dataReceived = new StatisticsCounter("bytes-received-" + getName());
        _principal = new VirtualHostPrincipal(this);

        if (_broker.getParent(SystemConfig.class).isManagementMode())
        {
            _accessControl = AccessControl.ALWAYS_ALLOWED;
        }
        else
        {
            _accessControl =  new CompoundAccessControl(
                    Collections.<AccessControl<?>>emptyList(), Result.DEFER
            );
        }

        _housekeepingJobContext = getSystemTaskControllerContext("Housekeeping["+getName()+"]", _principal);
        _fileSystemSpaceCheckerJobContext = getSystemTaskControllerContext("FileSystemSpaceChecker["+getName()+"]", _principal);

        _fileSystemSpaceChecker = new FileSystemSpaceChecker();
        _transferQueue = new TransferQueueImpl(this);

        addChangeListener(new TargetSizeAssigningListener());
    }

    private void updateAccessControl()
    {
        if(!_broker.getParent(SystemConfig.class).isManagementMode())
        {
            List<VirtualHostAccessControlProvider> children = new ArrayList<>(getChildren(VirtualHostAccessControlProvider.class));
            _logger.debug("Updating access control list with {} provider children", children.size());
            Collections.sort(children, VirtualHostAccessControlProvider.ACCESS_CONTROL_PROVIDER_COMPARATOR);

            List<AccessControl<?>> accessControls = new ArrayList<>(children.size()+2);
            accessControls.add(_systemUserAllowed);
            for(VirtualHostAccessControlProvider prov : children)
            {
                if(prov.getState() == State.ERRORED)
                {
                    accessControls.clear();
                    accessControls.add(AccessControl.ALWAYS_DENIED);
                    break;
                }
                else if(prov.getState() == State.ACTIVE)
                {
                    accessControls.add(prov.getAccessControl());
                }

            }
            accessControls.add(getParentAccessControl());
            ((CompoundAccessControl)_accessControl).setAccessControls(accessControls);

        }
    }

    @Override
    protected void onCreate()
    {
        super.onCreate();
        _createDefaultExchanges = true;
    }

    @Override
    public void setFirstOpening(boolean firstOpening)
    {
        _createDefaultExchanges = firstOpening;
    }

    public void onValidate()
    {
        super.onValidate();
        String name = getName();
        if (name == null || "".equals(name.trim()))
        {
            throw new IllegalConfigurationException("Virtual host name must be specified");
        }
        String type = getType();
        if (type == null || "".equals(type.trim()))
        {
            throw new IllegalConfigurationException("Virtual host type must be specified");
        }
        if(!isDurable())
        {
            throw new IllegalArgumentException(getClass().getSimpleName() + " must be durable");
        }
        if(getGlobalAddressDomains() != null)
        {
            for(String domain : getGlobalAddressDomains())
            {
                validateGlobalAddressDomain(domain);
            }
        }
        if(getNodeAutoCreationPolicies() != null)
        {
            for(NodeAutoCreationPolicy policy : getNodeAutoCreationPolicies())
            {
                validateNodeAutoCreationPolicy(policy);
            }
        }

        validateConnectionThreadPoolSettings(this);
        validateMessageStoreCreation();
    }

    @Override
    protected void validateChange(final ConfiguredObject<?> proxyForValidation, final Set<String> changedAttributes)
    {
        super.validateChange(proxyForValidation, changedAttributes);
        VirtualHost<?> virtualHost = (VirtualHost<?>) proxyForValidation;

        if(changedAttributes.contains(GLOBAL_ADDRESS_DOMAINS))
        {

            if(virtualHost.getGlobalAddressDomains() != null)
            {
                for(String name : virtualHost.getGlobalAddressDomains())
                {
                    validateGlobalAddressDomain(name);
                }
            }
        }
        if(changedAttributes.contains(NODE_AUTO_CREATION_POLICIES))
        {
            if(getNodeAutoCreationPolicies() != null)
            {
                for(NodeAutoCreationPolicy policy : virtualHost.getNodeAutoCreationPolicies())
                {
                    validateNodeAutoCreationPolicy(policy);
                }
            }

        }

        if (changedAttributes.contains(CONNECTION_THREAD_POOL_SIZE) || changedAttributes.contains(NUMBER_OF_SELECTORS))
        {
            validateConnectionThreadPoolSettings(virtualHost);
        }
    }

    @Override
    protected AccessControl getAccessControl()
    {
        return _accessControl;
    }

    private AccessControl getParentAccessControl()
    {
        return super.getAccessControl();
    }

    @Override
    protected void postResolveChildren()
    {
        super.postResolveChildren();
        addChangeListener(_accessControlProviderListener);
        for(RemoteHost<?> remoteHost : getChildren(RemoteHost.class))
        {
            for(String address : remoteHost.getRoutableAddresses())
            {
                _availableRoutes.put(address, _transferQueue);
            }
        }
    }

    private void validateNodeAutoCreationPolicy(final NodeAutoCreationPolicy policy)
    {
        String pattern = policy.getPattern();
        if(pattern == null)
        {
            throw new IllegalArgumentException("The 'pattern' attribute of a NodeAutoCreationPattern MUST be supplied: " + policy);
        }

        try
        {
            Pattern.compile(pattern);
        }
        catch (PatternSyntaxException e)
        {
            throw new IllegalArgumentException("The 'pattern' attribute of a NodeAutoCreationPattern MUST be a valid "
                                               + "Java Regular Expression Pattern, the value '" + pattern + "' is not: " + policy);

        }

        String nodeType = policy.getNodeType();
        Class<? extends ConfiguredObject> sourceClass = null;
        for (Class<? extends ConfiguredObject> childClass : getModel().getChildTypes(getCategoryClass()))
        {
            if (childClass.getSimpleName().equalsIgnoreCase(nodeType.trim()))
            {
                sourceClass = childClass;
                break;
            }
        }
        if(sourceClass == null)
        {
            throw new IllegalArgumentException("The node type of a NodeAutoCreationPattern must be a valid child type "
                                               + "of a VirtualHost, '" + nodeType + "' is not.");
        }
        if(policy.isCreatedOnConsume() && !MessageSource.class.isAssignableFrom(sourceClass))
        {
            throw new IllegalArgumentException("A NodeAutoCreationPattern which creates nodes on consume must have a "
                                               + "nodeType which implements MessageSource, '" + nodeType + "' does not.");
        }

        if(policy.isCreatedOnPublish() && !MessageDestination.class.isAssignableFrom(sourceClass))
        {
            throw new IllegalArgumentException("A NodeAutoCreationPattern which creates nodes on publish must have a "
                                               + "nodeType which implements MessageDestination, '" + nodeType + "' does not.");
        }
        if(!(policy.isCreatedOnConsume() || policy.isCreatedOnPublish()))
        {
            throw new IllegalArgumentException("A NodeAutoCreationPattern must create on consume, create on publish or both.");
        }

    }

    private void validateGlobalAddressDomain(final String name)
    {
        String regex = "/(/?)([\\w_\\-:.\\$]+/)*[\\w_\\-:.\\$]+";
        if(!name.matches(regex))
        {
            throw new IllegalArgumentException("'"+name+"' is not a valid global address domain");
        }
    }

    @Override
    public MessageStore getMessageStore()
    {
        return _messageStore;
    }

    private void validateConnectionThreadPoolSettings(VirtualHost<?> virtualHost)
    {
        if (virtualHost.getConnectionThreadPoolSize() < 1)
        {
            throw new IllegalConfigurationException(String.format("Thread pool size %d on VirtualHost %s must be greater than zero.", virtualHost.getConnectionThreadPoolSize(), getName()));
        }
        if (virtualHost.getNumberOfSelectors() < 1)
        {
            throw new IllegalConfigurationException(String.format("Number of Selectors %d on VirtualHost %s must be greater than zero.", virtualHost.getNumberOfSelectors(), getName()));
        }
        if (virtualHost.getConnectionThreadPoolSize() <= virtualHost.getNumberOfSelectors())
        {
            throw new IllegalConfigurationException(String.format("Number of Selectors %d on VirtualHost %s must be greater than the connection pool size %d.", virtualHost.getNumberOfSelectors(), getName(), virtualHost.getConnectionThreadPoolSize()));
        }
    }

    protected void validateMessageStoreCreation()
    {
        MessageStore store = createMessageStore();
        if (store != null)
        {
            try
            {
                store.openMessageStore(this);
            }
            catch (Exception e)
            {
                throw new IllegalConfigurationException("Cannot open virtual host message store:" + e.getMessage(), e);
            }
            finally
            {
                try
                {
                    store.closeMessageStore();
                }
                catch(Exception e)
                {
                    _logger.warn("Failed to close database", e);
                }
            }
        }
    }

    @Override
    protected void onExceptionInOpen(RuntimeException e)
    {
        super.onExceptionInOpen(e);
        shutdownHouseKeeping();
        closeNetworkConnectionScheduler();
        closeMessageStore();
        stopPreferenceTaskExecutor();
        closePreferenceStore();
        stopLogging(new ArrayList<>(getChildren(VirtualHostLogger.class)));
    }

    @Override
    protected void onOpen()
    {
        super.onOpen();

        registerSystemNodes();

        _messageStore = createMessageStore();

        _messageStoreLogSubject = new MessageStoreLogSubject(getName(), _messageStore.getClass().getSimpleName());

        _messageStore.addEventListener(this, Event.PERSISTENT_MESSAGE_SIZE_OVERFULL);
        _messageStore.addEventListener(this, Event.PERSISTENT_MESSAGE_SIZE_UNDERFULL);

        _fileSystemMaxUsagePercent = getContextValue(Integer.class, Broker.STORE_FILESYSTEM_MAX_USAGE_PERCENT);


        QpidServiceLoader serviceLoader = new QpidServiceLoader();
        for(ConnectionValidator validator : serviceLoader.instancesOf(ConnectionValidator.class))
        {
            if((_enabledConnectionValidators.isEmpty()
                && (_disabledConnectionValidators.isEmpty()) || !_disabledConnectionValidators.contains(validator.getType()))
               || _enabledConnectionValidators.contains(validator.getType()))
            {
                _connectionValidators.add(validator);
            }

        }

        PreferencesRoot preferencesRoot = getParent(VirtualHostNode.class);
        _preferenceStore = preferencesRoot.createPreferenceStore();
    }

    private void checkVHostStateIsActive()
    {
        if (getState() != State.ACTIVE)
        {
            throw new IllegalStateException("The virtual host state of " + getState()
                                            + " does not permit this operation.");
        }
    }

    @Override
    public boolean isActive()
    {
        return getState() == State.ACTIVE;
    }

    private void registerSystemNodes()
    {
        QpidServiceLoader qpidServiceLoader = new QpidServiceLoader();
        Iterable<SystemNodeCreator> factories = qpidServiceLoader.instancesOf(SystemNodeCreator.class);
        for(SystemNodeCreator creator : factories)
        {
            creator.register(_systemNodeRegistry);
        }
    }

    protected abstract MessageStore createMessageStore();

    private ListenableFuture<List<Void>> createDefaultExchanges()
    {
        return Subject.doAs(getSubjectWithAddedSystemRights(), new PrivilegedAction<ListenableFuture<List<Void>>>()
        {

            @Override
            public ListenableFuture<List<Void>> run()
            {
                List<ListenableFuture<Void>> standardExchangeFutures = new ArrayList<>();
                standardExchangeFutures.add(addStandardExchange(ExchangeDefaults.DIRECT_EXCHANGE_NAME, ExchangeDefaults.DIRECT_EXCHANGE_CLASS));
                standardExchangeFutures.add(addStandardExchange(ExchangeDefaults.TOPIC_EXCHANGE_NAME, ExchangeDefaults.TOPIC_EXCHANGE_CLASS));
                standardExchangeFutures.add(addStandardExchange(ExchangeDefaults.HEADERS_EXCHANGE_NAME, ExchangeDefaults.HEADERS_EXCHANGE_CLASS));
                standardExchangeFutures.add(addStandardExchange(ExchangeDefaults.FANOUT_EXCHANGE_NAME, ExchangeDefaults.FANOUT_EXCHANGE_CLASS));
                return Futures.allAsList(standardExchangeFutures);
            }

            ListenableFuture<Void> addStandardExchange(String name, String type)
            {

                Map<String, Object> attributes = new HashMap<String, Object>();
                attributes.put(Exchange.NAME, name);
                attributes.put(Exchange.TYPE, type);
                attributes.put(Exchange.ID, UUIDGenerator.generateExchangeUUID(name, getName()));
                final ListenableFuture<Exchange<?>> future = addExchangeAsync(attributes);
                final SettableFuture<Void> returnVal = SettableFuture.create();
                Futures.addCallback(future, new FutureCallback<Exchange<?>>()
                {
                    @Override
                    public void onSuccess(final Exchange<?> result)
                    {
                        try
                        {
                            childAdded(result);
                            returnVal.set(null);
                        }
                        catch (Throwable t)
                        {
                            returnVal.setException(t);
                        }
                    }

                    @Override
                    public void onFailure(final Throwable t)
                    {
                        returnVal.setException(t);
                    }
                }, getTaskExecutor());

                return returnVal;
            }
        });
    }

    protected MessageStoreLogSubject getMessageStoreLogSubject()
    {
        return _messageStoreLogSubject;
    }

    @Override
    public Collection<? extends Connection<?>> getConnections()
    {
        return _connections;
    }

    @Override
    public Connection<?> getConnection(String name)
    {
        for (Connection<?> connection : _connections)
        {
            if (connection.getName().equals(name))
            {
                return connection;
            }
        }
        return null;
    }

    @Override
    public int publishMessage(@Param(name = "message") final ManageableMessage message)
    {
        final String address = message.getAddress();
        MessageDestination destination = address == null ? getDefaultDestination() : getAttainedMessageDestination(address);
        if(destination == null)
        {
            destination = getDefaultDestination();
        }

        final AMQMessageHeader header = new MessageHeaderImpl(message);

        Serializable body = null;
        Object messageContent = message.getContent();
        if(messageContent != null)
        {
            if(messageContent instanceof Map || messageContent instanceof List)
            {
                body = (Serializable)messageContent;
            }
            else if(messageContent instanceof String)
            {
                if(message.getMimeType() != null || message.getEncoding() != null)
                {
                    try
                    {
                        body = DatatypeConverter.parseBase64Binary((String)messageContent);

                    }
                    catch(IllegalArgumentException e)
                    {
                        body = (String) messageContent;
                    }
                }
                else
                {
                    body = (String) messageContent;
                }
            }
            else
            {
                throw new IllegalArgumentException("The message content (if present) can only be a string, map or list");
            }
        }

        InternalMessage internalMessage = InternalMessage.createMessage(getMessageStore(), header, body, message.isPersistent());
        AutoCommitTransaction txn = new AutoCommitTransaction(getMessageStore());
        final InstanceProperties instanceProperties =
                new InstanceProperties()
                {
                    @Override
                    public Object getProperty(final Property prop)
                    {
                        switch (prop)
                        {
                            case EXPIRATION:
                                Date expiration = message.getExpiration();
                                return expiration == null ? 0 : expiration.getTime();
                            case IMMEDIATE:
                                return false;
                            case PERSISTENT:
                                return message.isPersistent();
                            case MANDATORY:
                                return false;
                            case REDELIVERED:
                                return false;
                            default:
                                return null;
                        }
                    }
                };

        return destination.send(internalMessage, address, instanceProperties, txn, null);

    }

    @Override
    protected <C extends ConfiguredObject> ListenableFuture<C> addChildAsync(Class<C> childClass, Map<String, Object> attributes, ConfiguredObject... otherParents)
    {
        checkVHostStateIsActive();
        if(childClass == Exchange.class)
        {
            return (ListenableFuture<C>) addExchangeAsync(attributes);

        }
        else if(childClass == Queue.class)
        {
            return (ListenableFuture<C>) addQueueAsync(attributes);

        }
        else if(childClass == VirtualHostAlias.class)
        {
            throw new UnsupportedOperationException();
        }
        else if(childClass == VirtualHostLogger.class
                || childClass == VirtualHostAccessControlProvider.class
                || childClass == RemoteHost.class)
        {
            return getObjectFactory().createAsync(childClass, attributes, this);
        }
        throw new IllegalArgumentException("Cannot create a child of class " + childClass.getSimpleName());
    }


    @Override
    public EventLogger getEventLogger()
    {
        return _eventLogger;
    }

    @Override
    public Map<String, Object> exportConfig(final boolean includeSecureAttributes)
    {
        return doSync(doOnConfigThread(new Task<ListenableFuture<Map<String,Object>>, RuntimeException>()
        {
            @Override
            public ListenableFuture<Map<String, Object>> execute() throws RuntimeException
            {
                ConfigurationExtractor configExtractor = new ConfigurationExtractor();
                Map<String, Object> config = configExtractor.extractConfig(AbstractVirtualHost.this,
                                                                           includeSecureAttributes);
                return Futures.immediateFuture(config);
            }

            @Override
            public String getObject()
            {
                return AbstractVirtualHost.this.toString();
            }

            @Override
            public String getAction()
            {
                return "exportConfig";
            }

            @Override
            public String getArguments()
            {
                return "includeSecureAttributes=" + String.valueOf(includeSecureAttributes);
            }
        }));
    }

    @Override
    public Content exportMessageStore()
    {
        return new MessageStoreContent();
    }

    private class MessageStoreContent implements Content, CustomRestHeaders
    {

        @Override
        public void write(final OutputStream outputStream) throws IOException
        {
            doSync(doOnConfigThread(new Task<ListenableFuture<Void>, IOException>()
            {
                @Override
                public ListenableFuture<Void> execute() throws IOException
                {
                    if (getState() != State.STOPPED)
                    {
                        throw new IllegalArgumentException(
                                "The exportMessageStore operation can only be called when the virtual host is stopped");
                    }

                    _messageStore.openMessageStore(AbstractVirtualHost.this);
                    try
                    {
                        final Map<UUID, String> queueMap = new HashMap<>();
                        getDurableConfigurationStore().reload(new ConfiguredObjectRecordHandler()
                        {
                            @Override
                            public void handle(final ConfiguredObjectRecord record)
                            {
                                if(record.getType().equals(Queue.class.getSimpleName()))
                                {
                                    queueMap.put(record.getId(), (String) record.getAttributes().get(ConfiguredObject.NAME));
                                }
                            }
                        });
                        MessageStoreSerializer serializer = new QpidServiceLoader().getInstancesByType(MessageStoreSerializer.class).get(MessageStoreSerializer.LATEST);
                        MessageStore.MessageStoreReader reader = _messageStore.newMessageStoreReader();
                        serializer.serialize(queueMap, reader, outputStream);
                    }
                    finally
                    {
                        _messageStore.closeMessageStore();
                    }
                    return Futures.immediateFuture(null);
                }

                @Override
                public String getObject()
                {
                    return AbstractVirtualHost.this.toString();
                }

                @Override
                public String getAction()
                {
                    return "exportMessageStore";
                }

                @Override
                public String getArguments()
                {
                    return null;
                }
            }));
        }

        @Override
        public void release()
        {
        }

        @RestContentHeader("Content-Type")
        public String getContentType()
        {
            return "application/octet-stream";
        }

        @SuppressWarnings("unused")
        @RestContentHeader("Content-Disposition")
        public String getContentDisposition()
        {
            try
            {

                String vhostName = getName();
                // replace all non-ascii and non-printable characters and all backslashes and percent encoded characters
                // as suggested by rfc6266 Appendix D
                String asciiName = vhostName.replaceAll("[^\\x20-\\x7E]", "?")
                                                 .replace('\\', '?')
                                                 .replaceAll("%[0-9a-fA-F]{2}", "?");
                String disposition = String.format("attachment; filename=\"%s_messages.bin\"; filename*=\"UTF-8''%s_messages.bin\"",
                                                   asciiName,
                                                   URLEncoder.encode(vhostName, StandardCharsets.UTF_8.name())
                                                   );
                return disposition;
            }
            catch (UnsupportedEncodingException e)
            {
                throw new RuntimeException("JVM does not support UTF8", e);
            }
        }

    }

    @Override
    public void importMessageStore(final String source)
    {
        try
        {
            final URL url = convertStringToURL(source);

            try (InputStream input = url.openStream();
                 BufferedInputStream bufferedInputStream = new BufferedInputStream(input);
                 DataInputStream data = new DataInputStream(bufferedInputStream))
            {

                final MessageStoreSerializer serializer = MessageStoreSerializer.FACTORY.newInstance(data);

                doSync(doOnConfigThread(new Task<ListenableFuture<Void>, IOException>()
                {
                    @Override
                    public ListenableFuture<Void> execute() throws IOException
                    {
                        if (getState() != State.STOPPED)
                        {
                            throw new IllegalArgumentException(
                                    "The importMessageStore operation can only be called when the virtual host is stopped");
                        }

                        try
                        {
                            _messageStore.openMessageStore(AbstractVirtualHost.this);
                            checkMessageStoreEmpty();
                            final Map<String, UUID> queueMap = new HashMap<>();
                            getDurableConfigurationStore().reload(new ConfiguredObjectRecordHandler()
                            {
                                @Override
                                public void handle(final ConfiguredObjectRecord record)
                                {
                                    if (record.getType().equals(Queue.class.getSimpleName()))
                                    {
                                        queueMap.put((String) record.getAttributes().get(ConfiguredObject.NAME),
                                                     record.getId());
                                    }
                                }
                            });

                            serializer.deserialize(queueMap, _messageStore, data);
                        }
                        finally
                        {
                            _messageStore.closeMessageStore();
                        }
                        return Futures.immediateFuture(null);
                    }

                    @Override
                    public String getObject()
                    {
                        return AbstractVirtualHost.this.toString();
                    }

                    @Override
                    public String getAction()
                    {
                        return "importMessageStore";
                    }

                    @Override
                    public String getArguments()
                    {
                        if (url.getProtocol().equalsIgnoreCase("http") || url.getProtocol().equalsIgnoreCase("https") || url.getProtocol().equalsIgnoreCase("file"))
                        {
                            return "source=" + source;
                        }
                        else if (url.getProtocol().equalsIgnoreCase("data"))
                        {
                            return "source=<data stream>";
                        }
                        else
                        {
                            return "source=<unknown source type>";
                        }
                    }
                }));
            }
        }
        catch (IOException e)
        {
            throw new IllegalConfigurationException("Cannot convert '" + source + "' to a readable resource", e);
        }
    }

    private void checkMessageStoreEmpty()
    {
        final MessageStore.MessageStoreReader reader = _messageStore.newMessageStoreReader();
        final StoreEmptyCheckingHandler handler = new StoreEmptyCheckingHandler();
        reader.visitMessages(handler);
        if(handler.isEmpty())
        {
            reader.visitMessageInstances(handler);

            if(handler.isEmpty())
            {
                reader.visitDistributedTransactions(handler);
            }
        }

        if(!handler.isEmpty())
        {
            throw new IllegalArgumentException("The message store is not empty");
        }
    }

    private static URL convertStringToURL(final String source)
    {
        URL url;
        try
        {
            url = new URL(source);
        }
        catch (MalformedURLException e)
        {
            File file = new File(source);
            try
            {
                url = file.toURI().toURL();
            }
            catch (MalformedURLException notAFile)
            {
                throw new IllegalConfigurationException("Cannot convert " + source + " to a readable resource",
                                                        notAFile);
            }
        }
        return url;
    }

    @Override
    public boolean authoriseCreateConnection(final AMQPConnection<?> connection)
    {
        authorise(Operation.ACTION("connect"));
        for(ConnectionValidator validator : _connectionValidators)
        {
            if(!validator.validateConnectionCreation(connection, this))
            {
                return false;
            }
        }
        return true;
    }

    /**
     * Initialise a housekeeping task to iterate over queues cleaning expired messages with no consumers
     * and checking for idle or open transactions that have exceeded the permitted thresholds.
     *
     * @param period
     */
    private void initialiseHouseKeeping(long period)
    {
        if (period != 0L)
        {
            scheduleHouseKeepingTask(period, new VirtualHostHouseKeepingTask());
        }
    }

    protected void shutdownHouseKeeping()
    {
        if(_houseKeepingTaskExecutor != null)
        {
            _houseKeepingTaskExecutor.shutdown();

            try
            {
                if (!_houseKeepingTaskExecutor.awaitTermination(HOUSEKEEPING_SHUTDOWN_TIMEOUT, TimeUnit.SECONDS))
                {
                    _houseKeepingTaskExecutor.shutdownNow();
                }
            }
            catch (InterruptedException e)
            {
                _logger.warn("Interrupted during Housekeeping shutdown:", e);
                Thread.currentThread().interrupt();
            }
        }
    }

    protected void removeHouseKeepingTasks()
    {
        BlockingQueue<Runnable> taskQueue = _houseKeepingTaskExecutor.getQueue();
        for (final Runnable runnable : taskQueue)
        {
            _houseKeepingTaskExecutor.remove(runnable);
        }
    }

    private void closeNetworkConnectionScheduler()
    {
        if(_networkConnectionScheduler != null)
        {
            _networkConnectionScheduler.close();
            _networkConnectionScheduler = null;
        }
    }

    /**
     * Allow other broker components to register a HouseKeepingTask
     *
     * @param period How often this task should run, in ms.
     * @param task The task to run.
     */
    public void scheduleHouseKeepingTask(long period, HouseKeepingTask task)
    {
        _houseKeepingTaskExecutor.scheduleAtFixedRate(task, period / 2, period, TimeUnit.MILLISECONDS);
    }

    public ScheduledFuture<?> scheduleTask(long delay, Runnable task)
    {
        return _houseKeepingTaskExecutor.schedule(task, delay, TimeUnit.MILLISECONDS);
    }

    @Override
    public void executeTask(final String name, final Runnable task, AccessControlContext context)
    {
        _houseKeepingTaskExecutor.execute(new HouseKeepingTask(name, this, context)
        {
            @Override
            public void execute()
            {
                task.run();
            }
        });
    }


    @Override
    public List<String> getEnabledConnectionValidators()
    {
        return _enabledConnectionValidators;
    }

    @Override
    public List<String> getDisabledConnectionValidators()
    {
        return _disabledConnectionValidators;
    }

    @Override
    public List<String> getGlobalAddressDomains()
    {
        return _globalAddressDomains;
    }

    @Override
    public List<NodeAutoCreationPolicy> getNodeAutoCreationPolicies()
    {
        return _nodeAutoCreationPolicies;
    }

    @Override
    public MessageSource getAttainedMessageSource(final String name)
    {
        MessageSource messageSource = _systemNodeSources.get(name);
        if(messageSource == null)
        {
            messageSource = awaitChildClassToAttainState(Queue.class, name);
        }
        if(messageSource == null)
        {
            messageSource = autoCreateNode(name, MessageSource.class, false);
        }
        return messageSource;
    }


    private <T> T autoCreateNode(final String name, final Class<T> clazz, boolean publish)
    {
        for (NodeAutoCreationPolicy policy : getNodeAutoCreationPolicies())
        {
            String pattern = policy.getPattern();
            if (name.matches(pattern) &&
                ((publish && policy.isCreatedOnPublish()) || (!publish && policy.isCreatedOnConsume())))
            {
                String nodeType = policy.getNodeType();
                Class<? extends ConfiguredObject> sourceClass = null;
                for (Class<? extends ConfiguredObject> childClass : getModel().getChildTypes(getCategoryClass()))
                {
                    if (childClass.getSimpleName().equalsIgnoreCase(nodeType.trim())
                        && clazz.isAssignableFrom(childClass))
                    {
                        sourceClass = childClass;
                    }
                }
                if (sourceClass != null)
                {
                    final Map<String, Object> attributes = new HashMap<>(policy.getAttributes());
                    attributes.remove(ConfiguredObject.ID);
                    attributes.put(ConfiguredObject.NAME, name);
                    final Class<? extends ConfiguredObject> childClass = sourceClass;
                    try
                    {

                        final T node =  Subject.doAs(getSubjectWithAddedSystemRights(),
                                                     new PrivilegedAction<T>()
                                                     {
                                                         @Override
                                                         public T run()
                                                         {
                                                             return (T) doSync(createChildAsync(childClass,
                                                                                                attributes));

                                                         }
                                                     }
                                                    );

                        if (node != null)
                        {
                            return node;
                        }

                    }
                    catch (RuntimeException e)
                    {
                        _logger.info("Unable to auto create a node named {} due to exception", name, e);
                    }

                }
            }

        }
        return null;

    }


    @Override
    public Queue<?> getAttainedQueue(UUID id)
    {
        return (Queue<?>) awaitChildClassToAttainState(Queue.class, id);
    }

    @Override
    public Broker<?> getBroker()
    {
        return _broker;
    }

    private ListenableFuture<? extends Queue<?>> addQueueAsync(Map<String, Object> attributes) throws QueueExistsException
    {
        if (shouldCreateDLQ(attributes))
        {
            // TODO - this isn't really correct - what if the name has ${foo} in it?
            String queueName = String.valueOf(attributes.get(Queue.NAME));
            validateDLNames(queueName);
            String altExchangeName = createDLQ(queueName);
            attributes = new LinkedHashMap<String, Object>(attributes);
            attributes.put(Queue.ALTERNATE_EXCHANGE, altExchangeName);
        }
        return Futures.immediateFuture(addQueueWithoutDLQ(attributes));
    }

    private Queue<?> addQueueWithoutDLQ(Map<String, Object> attributes) throws QueueExistsException
    {
        try
        {
            return (Queue) getObjectFactory().create(Queue.class, attributes, this);
        }
        catch (DuplicateNameException e)
        {
            throw new QueueExistsException(String.format("Queue with name '%s' already exists", e.getName()),
                                           (Queue<?>) e.getExisting());
        }

    }


    @Override
    public MessageDestination getAttainedMessageDestination(final String name)
    {
        MessageDestination destination = _systemNodeDestinations.get(name);
        if(destination == null)
        {
            destination = getAttainedChildFromAddress(Exchange.class, name);
        }
        if(destination == null)
        {
            destination = getAttainedChildFromAddress(Queue.class, name);
        }
        if(destination == null)
        {
            destination = autoCreateNode(name, MessageDestination.class, true);
        }
        if(destination == null)
        {
            destination = getTransferAgent( name );
        }
        return destination;
    }

    private MessageDestination getTransferAgent(final String address)
    {
        if(address.contains("/") && getGlobalAddressDomains() != null)
        {
            for(String domain : getGlobalAddressDomains())
            {
                if(address.startsWith(domain + "/"))
                {
                    return null;
                }
            }
        }
        for(Map.Entry<String, MessageDestination> route : _availableRoutes.entrySet())
        {
            if(address.equals(route.getKey()) || address.startsWith(route.getKey() + "/"))
            {
                return route.getValue();
            }
        }
        return null;
    }

    private boolean isGlobalAddress(final String address)
    {
        if(address.contains("/") && getGlobalAddressDomains() != null)
        {
            for(String domain : getGlobalAddressDomains())
            {
                if(address.startsWith(domain + "/"))
                {
                    return false;
                }
            }
        }
        Set<String> routes = _availableRoutes.keySet();
        for(String route : routes)
        {
            if(address.equals(route) || address.startsWith(address + "/"))
            {
                return true;
            }
        }
        return false;
    }

    @Override
    public <T extends ConfiguredObject<?>> T getAttainedChildFromAddress(final Class<T> childClass,
                                                                         final String address)
    {
        T child = awaitChildClassToAttainState(childClass, address);
        if(child == null && getGlobalAddressDomains() != null)
        {
            for(String domain : getGlobalAddressDomains())
            {
                if(address.startsWith(domain + "/"))
                {
                    child = awaitChildClassToAttainState(childClass, address.substring(domain.length()));
                    if(child != null)
                    {
                        break;
                    }
                }
            }
        }
        return child;
    }

    @Override
    public MessageDestination getDefaultDestination()
    {
        return _defaultDestination;
    }


    private ListenableFuture<Exchange<?>> addExchangeAsync(Map<String,Object> attributes)
            throws ExchangeExistsException, ReservedExchangeNameException,
                   NoFactoryForTypeException
    {
        final SettableFuture<Exchange<?>> returnVal = SettableFuture.create();
        Futures.addCallback(getObjectFactory().createAsync(Exchange.class, attributes, this),
                            new FutureCallback<Exchange>()
                            {
                                @Override
                                public void onSuccess(final Exchange result)
                                {
                                    returnVal.set(result);
                                }

                                @Override
                                public void onFailure(final Throwable t)
                                {
                                    if(t instanceof DuplicateNameException)
                                    {
                                        DuplicateNameException dne = (DuplicateNameException) t;
                                        returnVal.setException(new ExchangeExistsException((Exchange<?>) dne.getExisting()));
                                    }
                                    else
                                    {
                                        returnVal.setException(t);
                                    }
                                }
                            });
        return returnVal;

    }

    @Override
    public String getLocalAddress(final String routingAddress)
    {
        String localAddress = routingAddress;
        if(getGlobalAddressDomains() != null)
        {
            for(String domain : getGlobalAddressDomains())
            {
                if(localAddress.length() > routingAddress.length() - domain.length() && routingAddress.startsWith(domain + "/"))
                {
                    localAddress = routingAddress.substring(domain.length()+1);
                }
            }
        }
        return localAddress;
    }

    @Override
    protected ListenableFuture<Void> beforeClose()
    {
        setState(State.UNAVAILABLE);
        _virtualHostLoggersToClose = new ArrayList(getChildren(VirtualHostLogger.class));
        //Stop Connections
        return closeConnections();
    }

    @Override
    protected void onClose()
    {
        _dtxRegistry.close();
        shutdownHouseKeeping();
        closeMessageStore();
        stopPreferenceTaskExecutor();
        closePreferenceStore();
        closeNetworkConnectionScheduler();
        _eventLogger.message(VirtualHostMessages.CLOSED(getName()));

        stopLogging(_virtualHostLoggersToClose);
    }


    public ListenableFuture<Void> closeConnections()
    {
        if (_logger.isDebugEnabled())
        {
            _logger.debug("Closing connection registry :" + _connections.size() + " connections.");
        }
        _acceptsConnections.set(false);
        for(AMQPConnection<?> conn : _connections)
        {
            conn.stopConnection();
        }

        List<ListenableFuture<Void>> connectionCloseFutures = new ArrayList<>();
        while (!_connections.isEmpty())
        {
            Iterator<AMQPConnection<?>> itr = _connections.iterator();
            while(itr.hasNext())
            {
                Connection<?> connection = itr.next();
                try
                {
                    connectionCloseFutures.add(connection.closeAsync());
                }
                catch (Exception e)
                {
                    _logger.warn("Exception closing connection " + connection.getName() + " from " + connection.getRemoteAddress(), e);
                }
                finally
                {
                    itr.remove();
                }
            }
        }
        ListenableFuture<List<Void>> combinedFuture = Futures.allAsList(connectionCloseFutures);
        return Futures.transform(combinedFuture, new Function<List<Void>, Void>()
               {
                   @Override
                   public Void apply(List<Void> voids)
                   {
                       return null;
                   }
               });
    }

    private void closeMessageStore()
    {
        if (getMessageStore() != null)
        {
            try
            {
                if (_messageStoreRecoverer != null)
                {
                    _messageStoreRecoverer.cancel();
                }

                getMessageStore().closeMessageStore();

            }
            catch (StoreException e)
            {
                _logger.error("Failed to close message store", e);
            }

            if (!(_virtualHostNode.getConfigurationStore() instanceof MessageStoreProvider))
            {
                getEventLogger().message(getMessageStoreLogSubject(), MessageStoreMessages.CLOSED());
            }
        }
    }

    public void registerMessageDelivered(long messageSize)
    {
        _messagesDelivered.registerEvent(1L);
        _dataDelivered.registerEvent(messageSize);
        _broker.registerMessageDelivered(messageSize);
    }

    public void registerMessageReceived(long messageSize, long timestamp)
    {
        _messagesReceived.registerEvent(1L, timestamp);
        _dataReceived.registerEvent(messageSize, timestamp);
        _broker.registerMessageReceived(messageSize, timestamp);
    }

    public StatisticsCounter getMessageReceiptStatistics()
    {
        return _messagesReceived;
    }

    public StatisticsCounter getDataReceiptStatistics()
    {
        return _dataReceived;
    }

    public StatisticsCounter getMessageDeliveryStatistics()
    {
        return _messagesDelivered;
    }

    public StatisticsCounter getDataDeliveryStatistics()
    {
        return _dataDelivered;
    }

    public void resetStatistics()
    {
        _messagesDelivered.reset();
        _dataDelivered.reset();
        _messagesReceived.reset();
        _dataReceived.reset();

        for (AMQPConnection<?> connection : _connections)
        {
            connection.resetStatistics();
        }
    }

    public synchronized LinkRegistry getLinkRegistry(String remoteContainerId)
    {
        LinkRegistry linkRegistry = _linkRegistry.get(remoteContainerId);
        if(linkRegistry == null)
        {
            linkRegistry = new LinkRegistryImpl();
            _linkRegistry.put(remoteContainerId, linkRegistry);
        }
        return linkRegistry;
    }

    public DtxRegistry getDtxRegistry()
    {
        return _dtxRegistry;
    }

    private void block(BlockingType blockingType)
    {
        synchronized (_connections)
        {
            _blockingReasons.add(blockingType);
            if(_blocked.compareAndSet(false,true))
            {
                for(AMQPConnection<?> conn : _connections)
                {
                    conn.block();
                }
            }
        }
    }


    private void unblock(BlockingType blockingType)
    {

        synchronized (_connections)
        {
            _blockingReasons.remove(blockingType);
            if(_blockingReasons.isEmpty() && _blocked.compareAndSet(true,false))
            {
                for(AMQPConnection<?> conn : _connections)
                {
                    conn.unblock();
                }
            }
        }
    }

    public void event(final Event event)
    {
        switch(event)
        {
            case PERSISTENT_MESSAGE_SIZE_OVERFULL:
                block(BlockingType.STORE);
                _eventLogger.message(getMessageStoreLogSubject(), MessageStoreMessages.OVERFULL());
                break;
            case PERSISTENT_MESSAGE_SIZE_UNDERFULL:
                unblock(BlockingType.STORE);
                _eventLogger.message(getMessageStoreLogSubject(), MessageStoreMessages.UNDERFULL());
                break;
        }
    }

    protected void reportIfError(State state)
    {
        if (state == State.ERRORED)
        {
            _eventLogger.message(VirtualHostMessages.ERRORED(getName()));
        }
    }

    @Override
    public String getRedirectHost(final AmqpPort<?> port)
    {
        return null;
    }

    private static class MessageHeaderImpl implements AMQMessageHeader
    {
        private final String _userName;
        private final long _timestamp;
        private final ManageableMessage _message;

        public MessageHeaderImpl(final ManageableMessage message)
        {
            _message = message;
            _userName = AuthenticatedPrincipal.getCurrentUser().getName();
            _timestamp = System.currentTimeMillis();
        }

        @Override
        public String getCorrelationId()
        {
            return _message.getCorrelationId();
        }

        @Override
        public long getExpiration()
        {
            Date expiration = _message.getExpiration();
            return expiration == null ? 0 : expiration.getTime();
        }

        @Override
        public String getUserId()
        {
            return _userName;
        }

        @Override
        public String getAppId()
        {
            return null;
        }

        @Override
        public String getMessageId()
        {
            return _message.getMessageId();
        }

        @Override
        public String getMimeType()
        {
            return _message.getMimeType();
        }

        @Override
        public String getEncoding()
        {
            return _message.getEncoding();
        }

        @Override
        public byte getPriority()
        {
            return (byte) _message.getPriority();
        }

        @Override
        public long getTimestamp()
        {
            return _timestamp;
        }

        @Override
        public long getNotValidBefore()
        {
            final Date notValidBefore = _message.getNotValidBefore();
            return notValidBefore == null ? 0 : notValidBefore.getTime();
        }

        @Override
        public String getType()
        {
            return null;
        }

        @Override
        public String getReplyTo()
        {
            return _message.getReplyTo();
        }

        @Override
        public Object getHeader(final String name)
        {
            return getHeaders().get(name);
        }

        @Override
        public boolean containsHeaders(final Set<String> names)
        {
            return getHeaders().keySet().containsAll(names);
        }

        @Override
        public boolean containsHeader(final String name)
        {
            return getHeaders().keySet().contains(name);
        }

        @Override
        public Collection<String> getHeaderNames()
        {
            return Collections.unmodifiableCollection(getHeaders().keySet());
        }

        private Map<String, Object> getHeaders()
        {
            return _message.getHeaders() == null ? Collections.<String, Object>emptyMap() : _message.getHeaders();
        }
    }

    private class TargetSizeAssigningListener extends AbstractConfigurationChangeListener
    {
        @Override
        public void childAdded(final ConfiguredObject<?> object, final ConfiguredObject<?> child)
        {
            if (child instanceof Queue)
            {
                allocateTargetSizeToQueues();
            }
        }

        @Override
        public void childRemoved(final ConfiguredObject<?> object,
                                 final ConfiguredObject<?> child)
        {
            if (child instanceof Queue)
            {
                allocateTargetSizeToQueues();
            }
        }

        @Override
        public void stateChanged(final ConfiguredObject<?> object,
                                 final State oldState,
                                 final State newState)
        {
        }

    }

    private class VirtualHostHouseKeepingTask extends HouseKeepingTask
    {
        public VirtualHostHouseKeepingTask()
        {
            super("Housekeeping["+AbstractVirtualHost.this.getName()+"]",AbstractVirtualHost.this,_housekeepingJobContext);
        }

        public void execute()
        {
            VirtualHostNode<?> virtualHostNode = getParent(VirtualHostNode.class);
            Broker<?> broker = virtualHostNode.getParent(Broker.class);
            broker.assignTargetSizes();

            for (Queue<?> q : getChildren(Queue.class))
            {
                if (q.getState() == State.ACTIVE)
                {
                    _logger.debug("Checking message status for queue: {}", q.getName());
                    q.checkMessageStatus();
                }
            }
        }
    }

    private class SystemNodeRegistry implements SystemNodeCreator.SystemNodeRegistry
    {
        @Override
        public void registerSystemNode(final MessageNode node)
        {
            if(node instanceof MessageDestination)
            {
                _systemNodeDestinations.put(node.getName(), (MessageDestination) node);
            }
            if(node instanceof MessageSource)
            {
                _systemNodeSources.put(node.getName(), (MessageSource)node);
            }
        }

        @Override
        public void removeSystemNode(final MessageNode node)
        {
            if(node instanceof MessageDestination)
            {
                _systemNodeDestinations.remove(node.getName());
            }
            if(node instanceof MessageSource)
            {
                _systemNodeSources.remove(node.getName());
            }
        }

        @Override
        public void removeSystemNode(final String name)
        {
            _systemNodeDestinations.remove(name);
            _systemNodeSources.remove(name);
        }

        @Override
        public VirtualHostNode<?> getVirtualHostNode()
        {
            return AbstractVirtualHost.this.getParent(VirtualHostNode.class);
        }

        @Override
        public VirtualHost<?> getVirtualHost()
        {
            return AbstractVirtualHost.this;
        }

        @Override
        public boolean hasSystemNode(final String name)
        {
            return _systemNodeSources.containsKey(name) || _systemNodeDestinations.containsKey(name);
        }

    }


    public void executeTransaction(TransactionalOperation op)
    {
        final MessageStore store = getMessageStore();
        final LocalTransaction txn = new LocalTransaction(store);

        op.withinTransaction(new Transaction()
        {
            public void dequeue(final QueueEntry messageInstance)
            {
                final ServerTransaction.Action deleteAction = new ServerTransaction.Action()
                {
                    public void postCommit()
                    {
                        messageInstance.delete();
                    }

                    public void onRollback()
                    {
                    }
                };

                boolean acquired = messageInstance.acquireOrSteal(new Runnable()
                                                                    {
                                                                        @Override
                                                                        public void run()
                                                                        {
                                                                            ServerTransaction txn = new AutoCommitTransaction(store);
                                                                            txn.dequeue(messageInstance.getEnqueueRecord(), deleteAction);
                                                                        }
                                                                    });
                if(acquired)
                {
                    txn.dequeue(messageInstance.getEnqueueRecord(), deleteAction);
                }
            }

            public void copy(QueueEntry entry, final Queue<?> queue)
            {
                final ServerMessage message = entry.getMessage();

                txn.enqueue(queue, message, new ServerTransaction.EnqueueAction()
                {
                    public void postCommit(MessageEnqueueRecord... records)
                    {
                        queue.enqueue(message, null, records[0]);
                    }

                    public void onRollback()
                    {
                    }
                });

            }

            public void move(final QueueEntry entry, final Queue<?> queue)
            {
                final ServerMessage message = entry.getMessage();
                if(entry.acquire())
                {
                    txn.enqueue(queue, message,
                                new ServerTransaction.EnqueueAction()
                                {

                                    public void postCommit(MessageEnqueueRecord... records)
                                    {
                                        queue.enqueue(message, null, records[0]);
                                    }

                                    public void onRollback()
                                    {
                                        entry.release();
                                    }
                                });
                    txn.dequeue(entry.getEnqueueRecord(),
                                new ServerTransaction.Action()
                                {

                                    public void postCommit()
                                    {
                                        entry.delete();
                                    }

                                    public void onRollback()
                                    {

                                    }
                                });

                }
            }

        });
        txn.commit();
    }

    @Override
    public boolean isQueue_deadLetterQueueEnabled()
    {
        return _queue_deadLetterQueueEnabled;
    }

    @Override
    public long getHousekeepingCheckPeriod()
    {
        return _housekeepingCheckPeriod;
    }

    @Override
    public long getStoreTransactionIdleTimeoutClose()
    {
        return _storeTransactionIdleTimeoutClose;
    }

    @Override
    public long getStoreTransactionIdleTimeoutWarn()
    {
        return _storeTransactionIdleTimeoutWarn;
    }

    @Override
    public long getStoreTransactionOpenTimeoutClose()
    {
        return _storeTransactionOpenTimeoutClose;
    }

    @Override
    public long getStoreTransactionOpenTimeoutWarn()
    {
        return _storeTransactionOpenTimeoutWarn;
    }

    @Override
    public long getQueueCount()
    {
        return getChildren(Queue.class).size();
    }

    @Override
    public long getExchangeCount()
    {
        return getChildren(Exchange.class).size();
    }

    @Override
    public long getConnectionCount()
    {
        return _connections.size();
    }

    @Override
    public long getBytesIn()
    {
        return getDataReceiptStatistics().getTotal();
    }

    @Override
    public long getBytesOut()
    {
        return getDataDeliveryStatistics().getTotal();
    }

    @Override
    public long getMessagesIn()
    {
        return getMessageReceiptStatistics().getTotal();
    }

    @Override
    public long getMessagesOut()
    {
        return getMessageDeliveryStatistics().getTotal();
    }

    @Override
    public int getHousekeepingThreadCount()
    {
        return _housekeepingThreadCount;
    }

    @Override
    public int getConnectionThreadPoolSize()
    {
        return _connectionThreadPoolSize;
    }

    @Override
    public int getNumberOfSelectors()
    {
        return _numberOfSelectors;
    }

    @StateTransition( currentState = { State.UNINITIALIZED, State.ACTIVE, State.ERRORED }, desiredState = State.STOPPED )
    protected ListenableFuture<Void> doStop()
    {
        final List<VirtualHostLogger> loggers = new ArrayList<>(getChildren(VirtualHostLogger.class));
        return doAfter(closeConnections(), new Callable<ListenableFuture<Void>>()
                                            {
                                                @Override
                                                public ListenableFuture<Void> call() throws Exception
                                                {
                                                    return closeChildren();
                                                }
                                            }).then(new Runnable()
        {
            @Override
            public void run()
            {
                shutdownHouseKeeping();
                closeNetworkConnectionScheduler();
                closeMessageStore();
                stopPreferenceTaskExecutor();
                closePreferenceStore();
                setState(State.STOPPED);
                stopLogging(loggers);
            }
        });
    }

    @Override
    public UserPreferences createUserPreferences(ConfiguredObject<?> object)
    {
        if (_preferenceTaskExecutor == null || !_preferenceTaskExecutor.isRunning())
        {
            throw new IllegalStateException("Cannot create user preferences in not fully initialized virtual host");
        }
        return new UserPreferencesImpl(_preferenceTaskExecutor, object, _preferenceStore, Collections.<Preference>emptySet());
    }

    private void stopPreferenceTaskExecutor()
    {
        if (_preferenceTaskExecutor != null)
        {
            _preferenceTaskExecutor.stop();
        }
    }

    private void closePreferenceStore()
    {
        if (_preferenceStore != null)
        {
            _preferenceStore.close();
        }
    }

    private void stopLogging(Collection<VirtualHostLogger> loggers)
    {
        for (VirtualHostLogger logger : loggers)
        {
            logger.stopLogging();
        }
    }

    @StateTransition( currentState = { State.ACTIVE, State.ERRORED }, desiredState = State.DELETED )
    private ListenableFuture<Void> doDelete()
    {
        return doAfterAlways(closeAsync(),
                new Runnable()
                {
                    @Override
                    public void run()
                    {
                        MessageStore ms = getMessageStore();
                        if (ms != null)
                        {
                            try
                            {
                                ms.onDelete(AbstractVirtualHost.this);
                            }
                            catch (Exception e)
                            {
                                _logger.warn("Exception occurred on message store deletion", e);
                            }
                        }
                        PreferenceStore ps = _preferenceStore;
                        if (ps != null)
                        {
                            try
                            {
                                ps.onDelete();
                            }
                            catch (Exception e)
                            {
                                _logger.warn("Exception occurred on preference store deletion", e);
                            }
                        }
                        deleted();
                        setState(State.DELETED);
                    }
                });
    }

    private String createDLQ(final String queueName)
    {
        final String dlExchangeName = getDeadLetterExchangeName(queueName);
        final String dlQueueName = getDeadLetterQueueName(queueName);

        Exchange<?> dlExchange = null;
        final UUID dlExchangeId = UUID.randomUUID();

        try
        {
            Map<String,Object> attributes = new HashMap<String, Object>();

            attributes.put(org.apache.qpid.server.model.Exchange.ID, dlExchangeId);
            attributes.put(org.apache.qpid.server.model.Exchange.NAME, dlExchangeName);
            attributes.put(org.apache.qpid.server.model.Exchange.TYPE, ExchangeDefaults.FANOUT_EXCHANGE_CLASS);
            attributes.put(org.apache.qpid.server.model.Exchange.DURABLE, true);
            attributes.put(org.apache.qpid.server.model.Exchange.LIFETIME_POLICY,
                           false ? LifetimePolicy.DELETE_ON_NO_LINKS : LifetimePolicy.PERMANENT);
            attributes.put(org.apache.qpid.server.model.Exchange.ALTERNATE_EXCHANGE, null);
            dlExchange = (Exchange<?>) createChild(Exchange.class, attributes);;
        }
        catch(ExchangeExistsException e)
        {
            // We're ok if the exchange already exists
            dlExchange = e.getExistingExchange();
        }
        catch (ReservedExchangeNameException | NoFactoryForTypeException | UnknownConfiguredObjectException e)
        {
            throw new ConnectionScopedRuntimeException("Attempt to create an alternate exchange for a queue failed",e);
        }

        Queue<?> dlQueue = null;

        {
            dlQueue = (Queue<?>) getChildByName(Queue.class, dlQueueName);

            if(dlQueue == null)
            {
                //set args to disable DLQ-ing/MDC from the DLQ itself, preventing loops etc
                final Map<String, Object> args = new HashMap<String, Object>();
                args.put(CREATE_DLQ_ON_CREATION, false);
                args.put(Queue.MAXIMUM_DELIVERY_ATTEMPTS, 0);

                try
                {


                    args.put(Queue.ID, UUID.randomUUID());
                    args.put(Queue.NAME, dlQueueName);
                    args.put(Queue.DURABLE, true);
                    dlQueue = addQueueWithoutDLQ(args);
                    childAdded(dlQueue);
                }
                catch (QueueExistsException e)
                {
                    // TODO - currently theoretically for two threads to be creating a queue at the same time.
                    // All model changing operations should be moved to the task executor of the virtual host
                }
            }
        }

        //ensure the queue is bound to the exchange
        if(!dlExchange.isBound(AbstractVirtualHost.DLQ_ROUTING_KEY, dlQueue))
        {
            //actual routing key used does not matter due to use of fanout exchange,
            //but we will make the key 'dlq' as it can be logged at creation.
            dlExchange.addBinding(AbstractVirtualHost.DLQ_ROUTING_KEY, dlQueue, null);
        }
        return dlExchangeName;
    }

    private static void validateDLNames(String name)
    {
        // check if DLQ name and DLQ exchange name do not exceed 255
        String exchangeName = getDeadLetterExchangeName(name);
        if (exchangeName.length() > MAX_LENGTH)
        {
            throw new IllegalArgumentException("DL exchange name '" + exchangeName
                                               + "' length exceeds limit of " + MAX_LENGTH + " characters for queue " + name);
        }
        String queueName = getDeadLetterQueueName(name);
        if (queueName.length() > MAX_LENGTH)
        {
            throw new IllegalArgumentException("DLQ queue name '" + queueName + "' length exceeds limit of "
                                               + MAX_LENGTH + " characters for queue " + name);
        }
    }

    private boolean shouldCreateDLQ(Map<String, Object> arguments)
    {

        boolean autoDelete = MapValueConverter.getEnumAttribute(LifetimePolicy.class,
                                                                Queue.LIFETIME_POLICY,
                                                                arguments,
                                                                LifetimePolicy.PERMANENT) != LifetimePolicy.PERMANENT;

        //feature is not to be enabled for temporary queues or when explicitly disabled by argument
        if (!(autoDelete || (arguments != null && arguments.containsKey(Queue.ALTERNATE_EXCHANGE))))
        {
            boolean dlqArgumentPresent = arguments != null
                                         && arguments.containsKey(CREATE_DLQ_ON_CREATION);
            if (dlqArgumentPresent)
            {
                boolean dlqEnabled = true;
                if (dlqArgumentPresent)
                {
                    Object argument = arguments.get(CREATE_DLQ_ON_CREATION);
                    dlqEnabled = (argument instanceof Boolean && ((Boolean)argument).booleanValue())
                                 || (argument instanceof String && Boolean.parseBoolean(argument.toString()));
                }
                return dlqEnabled;
            }
            return isQueue_deadLetterQueueEnabled();
        }
        return false;
    }

    private static String getDeadLetterQueueName(String name)
    {
        return name + System.getProperty(BrokerProperties.PROPERTY_DEAD_LETTER_QUEUE_SUFFIX, AbstractVirtualHost.DEFAULT_DLQ_NAME_SUFFIX);
    }

    private static String getDeadLetterExchangeName(String name)
    {
        return name + System.getProperty(BrokerProperties.PROPERTY_DEAD_LETTER_EXCHANGE_SUFFIX, VirtualHost.DEFAULT_DLE_NAME_SUFFIX);
    }

    @Override
    public String getModelVersion()
    {
        return BrokerModel.MODEL_VERSION;
    }

    @Override
    public DurableConfigurationStore getDurableConfigurationStore()
    {
        return _virtualHostNode.getConfigurationStore();
    }

    @Override
    public void setTargetSize(final long targetSize)
    {
        _targetSize.set(targetSize);
        allocateTargetSizeToQueues();
    }

    public long getTargetSize()
    {
        return _targetSize.get();
    }

    private void allocateTargetSizeToQueues()
    {
        long targetSize = _targetSize.get();
        Collection<Queue> queues = getChildren(Queue.class);
        long totalSize = calculateTotalEnqueuedSize(queues);
        _logger.debug("Allocating target size to queues, total target: {} ; total enqueued size {}", targetSize, totalSize);
        if(targetSize > 0l)
        {
            for (Queue<?> q : queues)
            {
                long size = (long) ((((double) q.getPotentialMemoryFootprint() / (double) totalSize))
                                             * (double) targetSize);

                q.setTargetSize(size);
            }
        }
    }

    @Override
    public long getTotalQueueDepthBytes()
    {
        return calculateTotalEnqueuedSize(getChildren(Queue.class));
    }


    @Override
    public Principal getPrincipal()
    {
        return _principal;
    }

    @Override
    public void registerConnection(final AMQPConnection<?> connection)
    {
        doSync(registerConnectionAsync(connection));
    }

    public ListenableFuture<Void> registerConnectionAsync(final AMQPConnection<?> connection)
    {
        return doOnConfigThread(new Task<ListenableFuture<Void>, RuntimeException>()
        {
            @Override
            public ListenableFuture<Void> execute()
            {
                if (_acceptsConnections.get())
                {
                    _connections.add(connection);

                    if (_blocked.get())
                    {
                        connection.block();
                    }

                    connection.pushScheduler(_networkConnectionScheduler);
                    return Futures.immediateFuture(null);
                }
                else
                {
                    final VirtualHostUnavailableException exception =
                            new VirtualHostUnavailableException(String.format(
                                    "VirtualHost '%s' not accepting connections",
                                    getName()));
                    return Futures.immediateFailedFuture(exception);
                }
            }

            @Override
            public String getObject()
            {
                return AbstractVirtualHost.this.toString();
            }

            @Override
            public String getAction()
            {
                return "register connection";
            }

            @Override
            public String getArguments()
            {
                return String.valueOf(connection);
            }
        });

    }

    @Override
    public void deregisterConnection(final AMQPConnection<?> connection)
    {
        doSync(deregisterConnectionAsync(connection));
    }

    public ListenableFuture<Void> deregisterConnectionAsync(final AMQPConnection<?> connection)
    {
        return doOnConfigThread(new Task<ListenableFuture<Void>, RuntimeException>()
        {
            @Override
            public ListenableFuture<Void> execute()
            {
                connection.popScheduler();
                _connections.remove(connection);

                return Futures.immediateFuture(null);
            }

            @Override
            public String getObject()
            {
                return AbstractVirtualHost.this.toString();
            }

            @Override
            public String getAction()
            {
                return "deregister connection";
            }

            @Override
            public String getArguments()
            {
                return String.valueOf(connection);
            }
        });
    }


    private long calculateTotalEnqueuedSize(final Collection<Queue> queues)
    {
        long total = 0;
        for(Queue<?> queue : queues)
        {
            total += queue.getPotentialMemoryFootprint();
        }
        return total;
    }

    @StateTransition(currentState = {State.UNINITIALIZED, State.ERRORED}, desiredState = State.ACTIVE)
    private ListenableFuture<Void> onActivate()
    {

        _houseKeepingTaskExecutor = new HousekeepingExecutor("virtualhost-" + getName() + "-pool",
                                                             getHousekeepingThreadCount(),
                                                             getSystemTaskSubject("Housekeeping", getPrincipal()));

        long threadPoolKeepAliveTimeout = getContextValue(Long.class, CONNECTION_THREAD_POOL_KEEP_ALIVE_TIMEOUT);

        final SuppressingInheritedAccessControlContextThreadFactory connectionThreadFactory =
                new SuppressingInheritedAccessControlContextThreadFactory("virtualhost-" + getName() + "-iopool",
                                                                          getSystemTaskSubject("IO Pool", getPrincipal()));

        _networkConnectionScheduler = new NetworkConnectionScheduler("virtualhost-" + getName() + "-iopool",
                                                                     getNumberOfSelectors(),
                                                                     getConnectionThreadPoolSize(),
                                                                     threadPoolKeepAliveTimeout,
                                                                     connectionThreadFactory);
        _networkConnectionScheduler.start();

        updateAccessControl();

        MessageStore messageStore = getMessageStore();
        messageStore.openMessageStore(this);

        startFileSystemSpaceChecking();


        if (!(_virtualHostNode.getConfigurationStore() instanceof MessageStoreProvider))
        {
            getEventLogger().message(getMessageStoreLogSubject(), MessageStoreMessages.CREATED());
            getEventLogger().message(getMessageStoreLogSubject(), MessageStoreMessages.STORE_LOCATION(messageStore.getStoreLocation()));
        }

        messageStore.upgradeStoreStructure();

        getBroker().assignTargetSizes();

        final PreferenceStoreUpdater updater = new PreferenceStoreUpdaterImpl();
        Collection<PreferenceRecord> records = _preferenceStore.openAndLoad(updater);
        _preferenceTaskExecutor = new TaskExecutorImpl("virtualhost-" + getName() + "-preferences", null);
        _preferenceTaskExecutor.start();
        PreferencesRecoverer preferencesRecoverer = new PreferencesRecoverer(_preferenceTaskExecutor);
        preferencesRecoverer.recoverPreferences(this, records, _preferenceStore);

        if (_createDefaultExchanges)
        {
            return doAfter(createDefaultExchanges(), new Runnable()
            {
                @Override
                public void run()
                {
                    _createDefaultExchanges = false;
                    postCreateDefaultExchangeTasks();
                }
            });
        }
        else
        {
            postCreateDefaultExchangeTasks();
            return Futures.immediateFuture(null);
        }
    }

    private void postCreateDefaultExchangeTasks()
    {
        if(getContextValue(Boolean.class, USE_ASYNC_RECOVERY))
        {
            _messageStoreRecoverer = new AsynchronousMessageStoreRecoverer();
        }
        else
        {
           _messageStoreRecoverer = new SynchronousMessageStoreRecoverer();
        }

        // propagate any exception thrown during recovery into HouseKeepingTaskExecutor to handle them accordingly
        final ListenableFuture<Void> recoveryResult = _messageStoreRecoverer.recover(this);
        recoveryResult.addListener(new Runnable()
        {
            @Override
            public void run()
            {
                Futures.getUnchecked(recoveryResult);
            }
        }, _houseKeepingTaskExecutor);

        State finalState = State.ERRORED;
        try
        {
            initialiseHouseKeeping(getHousekeepingCheckPeriod());
            finalState = State.ACTIVE;
            _acceptsConnections.set(true);
        }
        finally
        {
            setState(finalState);
            reportIfError(getState());
        }
    }

    public boolean makeConnection(final RemoteHostAddress<?> address, final Action<Boolean> onConnectionLoss)
    {
        try
        {

            _logger.info("Attempting to connect to {}", address);
            SocketChannel socketChannel = SocketChannel.open();
            socketChannel.configureBlocking(false);
            socketChannel.connect(new InetSocketAddress(address.getAddress(), address.getPort()));
            NonBlockingOutboundConnection connection = new NonBlockingOutboundConnection(socketChannel,
                                                                                         address,
                                                                                         _networkConnectionScheduler,
                                                                                         this, onConnectionLoss);
            _networkConnectionScheduler.addConnection(connection);
            return true;
        }
        catch (IOException e)
        {
            _logger.debug("Failed to make connection to {}", address, e);
            return false;
        }
    }

    protected void startFileSystemSpaceChecking()
    {
        File storeLocationAsFile = _messageStore.getStoreLocationAsFile();
        if (storeLocationAsFile != null && _fileSystemMaxUsagePercent > 0)
        {
            _fileSystemSpaceChecker.setFileSystem(storeLocationAsFile);

            scheduleHouseKeepingTask(getHousekeepingCheckPeriod(), _fileSystemSpaceChecker);
        }
    }

    @StateTransition( currentState = { State.STOPPED, State.ERRORED }, desiredState = State.ACTIVE )
    private ListenableFuture<Void> onRestart()
    {
        resetStatistics();


        final List<ConfiguredObjectRecord> records = new ArrayList<>();

        // Transitioning to STOPPED will have closed all our children.  Now we are transition
        // back to ACTIVE, we need to recover and re-open them.

        getDurableConfigurationStore().reload(new ConfiguredObjectRecordHandler()
        {

            @Override
            public void handle(final ConfiguredObjectRecord record)
            {
                records.add(record);
            }

        });

        new GenericRecoverer(this).recover(records, false);

        final List<ListenableFuture<Void>> childOpenFutures = new ArrayList<>();

        Subject.doAs(getSubjectWithAddedSystemRights(), new PrivilegedAction<Object>()
        {
            @Override
            public Object run()
            {
                applyToChildren(new Action<ConfiguredObject<?>>()
                {
                    @Override
                    public void performAction(final ConfiguredObject<?> child)
                    {
                        final ListenableFuture<Void> childOpenFuture = child.openAsync();
                        childOpenFutures.add(childOpenFuture);

                        Futures.addCallback(childOpenFuture, new FutureCallback<Void>()
                        {
                            @Override
                            public void onSuccess(final Void result)
                            {
                            }

                            @Override
                            public void onFailure(final Throwable t)
                            {
                                _logger.error("Exception occurred while opening {} : {}",
                                              child.getClass().getSimpleName(), child.getName(), t);
                            }

                        });
                    }
                });
                return null;
            }
        });

        ListenableFuture<List<Void>> combinedFuture = Futures.allAsList(childOpenFutures);
        return Futures.transform(combinedFuture, new AsyncFunction<List<Void>, Void>()
        {
            @Override
            public ListenableFuture<Void> apply(final List<Void> input) throws Exception
            {
                return onActivate();
            }
        });
    }

    private class FileSystemSpaceChecker extends HouseKeepingTask
    {
        private boolean _fileSystemFull;
        private File _fileSystem;

        public FileSystemSpaceChecker()
        {
            super("FileSystemSpaceChecker["+AbstractVirtualHost.this.getName()+"]",AbstractVirtualHost.this,_fileSystemSpaceCheckerJobContext);
        }

        @Override
        public void execute()
        {
            long totalSpace = _fileSystem.getTotalSpace();
            long freeSpace = _fileSystem.getFreeSpace();

            if (totalSpace == 0)
            {
                _logger.warn("Cannot check file system for disk space because store path '{}' is not valid", _fileSystem.getPath());
                return;
            }

            long usagePercent = (100l * (totalSpace - freeSpace)) / totalSpace;

            if (_fileSystemFull && (usagePercent < _fileSystemMaxUsagePercent))
            {
                _fileSystemFull = false;
                getEventLogger().message(getMessageStoreLogSubject(), VirtualHostMessages.FILESYSTEM_NOTFULL(
                        _fileSystemMaxUsagePercent));
                unblock(BlockingType.FILESYSTEM);
            }
            else if(!_fileSystemFull && usagePercent > _fileSystemMaxUsagePercent)
            {
                _fileSystemFull = true;
                getEventLogger().message(getMessageStoreLogSubject(), VirtualHostMessages.FILESYSTEM_FULL(
                        _fileSystemMaxUsagePercent));
                block(BlockingType.FILESYSTEM);
            }

        }

        public void setFileSystem(final File fileSystem)
        {
            _fileSystem = fileSystem;
        }
    }

    @Override
    public <T extends MessageSource> T createMessageSource(final Class<T> clazz, final Map<String, Object> attributes)
    {
        if(Queue.class.isAssignableFrom(clazz))
        {
            return (T) createChild((Class<? extends Queue>)clazz, attributes);
        }
        else
        {
            throw new IllegalArgumentException("Cannot create message source children of class " + clazz.getSimpleName());
        }
    }

    @Override
    public TransferQueue getTransferQueue()
    {
        return _transferQueue;
    }

    @Override
    public <T extends MessageDestination> T createMessageDestination(final Class<T> clazz,
                                                                     final Map<String, Object> attributes)
    {
        if(Exchange.class.isAssignableFrom(clazz))
        {
            return (T) createChild((Class<? extends Exchange>)clazz, attributes);
        }
        else if(Queue.class.isAssignableFrom(clazz))
        {
            return (T) createChild((Class<? extends Queue>)clazz, attributes);
        }
        else
        {
            throw new IllegalArgumentException("Cannot create message destination children of class " + clazz.getSimpleName());
        }
    }

    @Override
    public boolean hasMessageSources()
    {
        return !(_systemNodeSources.isEmpty() && getChildren(Queue.class).isEmpty());
    }

    private final class AccessControlProviderListener extends AbstractConfigurationChangeListener
    {
        private final Set<ConfiguredObject<?>> _bulkChanges = new HashSet<>();

        @Override
        public void childAdded(final ConfiguredObject<?> object, final ConfiguredObject<?> child)
        {
            if(object.getCategoryClass() == VirtualHost.class && child.getCategoryClass() == VirtualHostAccessControlProvider.class)
            {
                child.addChangeListener(this);
                AbstractVirtualHost.this.updateAccessControl();
            }
        }

        @Override
        public void childRemoved(final ConfiguredObject<?> object, final ConfiguredObject<?> child)
        {
            if(object.getCategoryClass() == VirtualHost.class && child.getCategoryClass() == VirtualHostAccessControlProvider.class)
            {
                AbstractVirtualHost.this.updateAccessControl();
            }
        }

        @Override
        public void attributeSet(final ConfiguredObject<?> object,
                                 final String attributeName,
                                 final Object oldAttributeValue,
                                 final Object newAttributeValue)
        {
            if(object.getCategoryClass() == VirtualHostAccessControlProvider.class && !_bulkChanges.contains(object))
            {
                AbstractVirtualHost.this.updateAccessControl();
            }
        }

        @Override
        public void bulkChangeStart(final ConfiguredObject<?> object)
        {
            if(object.getCategoryClass() == VirtualHostAccessControlProvider.class)
            {
                _bulkChanges.add(object);
            }
        }

        @Override
        public void bulkChangeEnd(final ConfiguredObject<?> object)
        {
            if(object.getCategoryClass() == VirtualHostAccessControlProvider.class)
            {
                _bulkChanges.remove(object);
                AbstractVirtualHost.this.updateAccessControl();
            }
        }
    }

    private class StoreEmptyCheckingHandler
            implements MessageHandler, MessageInstanceHandler, DistributedTransactionHandler
    {
        private boolean _empty = true;

        @Override
        public boolean handle(final StoredMessage<?> storedMessage)
        {
            _empty = false;
            return false;
        }

        @Override
        public boolean handle(final MessageEnqueueRecord record)
        {
            _empty = false;
            return false;
        }

        @Override
        public boolean handle(final org.apache.qpid.server.store.Transaction.StoredXidRecord storedXid,
                              final org.apache.qpid.server.store.Transaction.EnqueueRecord[] enqueues,
                              final org.apache.qpid.server.store.Transaction.DequeueRecord[] dequeues)
        {
            _empty = false;
            return false;
        }


        public boolean isEmpty()
        {
            return _empty;
        }

    }
}<|MERGE_RESOLUTION|>--- conflicted
+++ resolved
@@ -218,45 +218,11 @@
     private final AccessControl _systemUserAllowed = new SubjectFixedResultAccessControl(new ResultCalculator()
     {
         @Override
-<<<<<<< HEAD
-        public Result getDefault()
-        {
-            return Result.DEFER;
-        }
-
-        @Override
-        public SecurityToken newToken()
-        {
-            return null;
-        }
-
-        @Override
-        public SecurityToken newToken(final Subject subject)
-        {
-            return null;
-        }
-
-        @Override
-        public Result authorise(final SecurityToken token,
-                                final Operation operation,
-                                final PermissionedObject configuredObject)
-        {
-            return isSystemProcess() ? Result.ALLOWED : Result.DEFER;
-        }
-
-        @Override
-        public Result authorise(final SecurityToken token,
-                                final Operation operation,
-                                final PermissionedObject configuredObject,
-                                final Map<String, Object> arguments)
-=======
         public Result getResult(final Subject subject)
->>>>>>> 8584da12
         {
             return isSystemSubject(subject) ? Result.ALLOWED : Result.DEFER;
         }
     }, Result.DEFER);
-
 
     @ManagedAttributeField
     private boolean _queue_deadLetterQueueEnabled;
