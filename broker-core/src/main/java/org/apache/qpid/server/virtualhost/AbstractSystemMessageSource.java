/*
 *
 * Licensed to the Apache Software Foundation (ASF) under one
 * or more contributor license agreements.  See the NOTICE file
 * distributed with this work for additional information
 * regarding copyright ownership.  The ASF licenses this file
 * to you under the Apache License, Version 2.0 (the
 * "License"); you may not use this file except in compliance
 * with the License.  You may obtain a copy of the License at
 *
 *   http://www.apache.org/licenses/LICENSE-2.0
 *
 * Unless required by applicable law or agreed to in writing,
 * software distributed under the License is distributed on an
 * "AS IS" BASIS, WITHOUT WARRANTIES OR CONDITIONS OF ANY
 * KIND, either express or implied.  See the License for the
 * specific language governing permissions and limitations
 * under the License.
 *
 */
package org.apache.qpid.server.virtualhost;

import java.nio.charset.StandardCharsets;
import java.util.ArrayList;
import java.util.Collection;
import java.util.Collections;
import java.util.EnumSet;
import java.util.List;
import java.util.UUID;
import java.util.concurrent.CopyOnWriteArrayList;

import org.apache.qpid.server.consumer.ConsumerTarget;
import org.apache.qpid.server.filter.FilterManager;
import org.apache.qpid.server.filter.Filterable;
import org.apache.qpid.server.message.BaseMessageInstance;
import org.apache.qpid.server.message.ConsumerOption;
import org.apache.qpid.server.message.InstanceProperties;
import org.apache.qpid.server.message.MessageInstance;
import org.apache.qpid.server.message.MessageInstanceConsumer;
import org.apache.qpid.server.message.MessageSource;
import org.apache.qpid.server.message.ServerMessage;
import org.apache.qpid.server.message.internal.InternalMessage;
import org.apache.qpid.server.model.NamedAddressSpace;
import org.apache.qpid.server.protocol.AMQSessionModel;
import org.apache.qpid.server.store.MessageDurability;
import org.apache.qpid.server.store.MessageEnqueueRecord;
import org.apache.qpid.server.store.TransactionLogResource;
import org.apache.qpid.server.transport.AMQPConnection;
import org.apache.qpid.server.txn.ServerTransaction;
import org.apache.qpid.server.util.Action;
import org.apache.qpid.server.util.StateChangeListener;

public abstract class AbstractSystemMessageSource implements MessageSource<AbstractSystemMessageSource.SystemMessageSourceConsumer>
{
    private final UUID _id;
    private final String _name;
    private final NamedAddressSpace _addressSpace;
    private List<SystemMessageSourceConsumer> _consumers = new CopyOnWriteArrayList<>();

    public AbstractSystemMessageSource(String name, final NamedAddressSpace addressSpace)
    {
        _name = name;
        _id = UUID.nameUUIDFromBytes((getClass().getSimpleName() + "/" + addressSpace.getName() + "/" + name).getBytes(
                StandardCharsets.UTF_8));
        _addressSpace = addressSpace;
    }

    @Override
    public String getName()
    {
        return _name;
    }

    @Override
    public UUID getId()
    {
        return _id;
    }

    @Override
    public MessageDurability getMessageDurability()
    {
        return MessageDurability.NEVER;
    }

    @Override
    public SystemMessageSourceConsumer addConsumer(final ConsumerTarget target,
                                                   final FilterManager filters,
                                                   final Class<? extends ServerMessage> messageClass,
                                                   final String consumerName,
                                                   final EnumSet<ConsumerOption> options, final Integer priority)
            throws ExistingExclusiveConsumer, ExistingConsumerPreventsExclusive,
                   ConsumerAccessRefused
    {
        final SystemMessageSourceConsumer consumer = new SystemMessageSourceConsumer(consumerName, target);
        target.consumerAdded(consumer);
        _consumers.add(consumer);
        return consumer;
    }

    @Override
    public Collection<SystemMessageSourceConsumer> getConsumers()
    {
        return new ArrayList<>(_consumers);
    }

    @Override
    public boolean verifySessionAccess(final AMQSessionModel<?> session)
    {
        return true;
    }

    public NamedAddressSpace getAddressSpace()
    {
        return _addressSpace;
    }

    protected class SystemMessageSourceConsumer implements MessageInstanceConsumer
    {

        private final List<PropertiesMessageInstance> _queue =
                Collections.synchronizedList(new ArrayList<PropertiesMessageInstance>());
        private final ConsumerTarget _target;
        private final String _name;
        private final StateChangeListener<ConsumerTarget, ConsumerTarget.State> _targetChangeListener =
                new SystemMessageSourceConsumer.TargetChangeListener();
        private final Object _identifier = new Object();

        SystemMessageSourceConsumer(final String consumerName, ConsumerTarget target)
        {
            _name = consumerName;
            _target = target;
            target.addStateListener(_targetChangeListener);
        }

        @Override
        public void externalStateChange()
        {

        }

        public Object getIdentifier()
        {
<<<<<<< HEAD
            return _identifier;
=======
            return _target;
        }

        @Override
        public boolean hasAvailableMessages()
        {
            return !_queue.isEmpty();
        }

        @Override
        public void pullMessage()
        {

        }

        @Override
        public long getBytesOut()
        {
            return 0;
        }

        @Override
        public long getMessagesOut()
        {
            return 0;
>>>>>>> f9168777
        }

        public ConsumerTarget getTarget()
        {
            return _target;
        }

        public AMQSessionModel getSessionModel()
        {
            return _target.getSessionModel();
        }

        @Override
        public boolean isClosed()
        {
            return false;
        }

        @Override
        public boolean acquires()
        {
            return true;
        }

        @Override
        public void close()
        {
            _consumers.remove(this);
        }

        @Override
        public String getName()
        {
            return _name;
        }

        @Override
        public void flush()
        {
            AMQPConnection<?> connection = getSessionModel().getAMQPConnection();
            try
            {
                connection.alwaysAllowMessageAssignmentInThisThreadIfItIsIOThread(true);
                deliverMessages();
                _target.processPending();
            }
            finally
            {
                connection.alwaysAllowMessageAssignmentInThisThreadIfItIsIOThread(false);
            }
        }


        public void send(final InternalMessage response)
        {
            _target.getSendLock();
            try
            {
                final PropertiesMessageInstance
                        responseEntry = new PropertiesMessageInstance(this, response);
                if (_queue.isEmpty() && _target.allocateCredit(response))
                {
                    _target.send(this, responseEntry, false);
                }
                else
                {
                    _queue.add(responseEntry);
                }
            }
            finally
            {
                _target.releaseSendLock();
            }
        }

        private class TargetChangeListener implements StateChangeListener<ConsumerTarget, ConsumerTarget.State>
        {
            @Override
            public void stateChanged(final ConsumerTarget object,
                                     final ConsumerTarget.State oldState,
                                     final ConsumerTarget.State newState)
            {
                if (newState == ConsumerTarget.State.ACTIVE)
                {
                    deliverMessages();
                }
            }
        }

        private void deliverMessages()
        {
            _target.getSendLock();
            try
            {
                while (!_queue.isEmpty())
                {

                    final PropertiesMessageInstance propertiesMessageInstance = _queue.get(0);
                    if (!_target.isSuspended() && _target.allocateCredit(propertiesMessageInstance.getMessage()))
                    {
                        _queue.remove(0);
                        _target.send(this, propertiesMessageInstance, false);
                    }
                    else
                    {
                        break;
                    }
                }
            }
            finally
            {
                _target.releaseSendLock();
            }
        }

    }

    private class PropertiesMessageInstance implements MessageInstance
    {
        private final SystemMessageSourceConsumer _consumer;
        private int _deliveryCount;
        private boolean _isRedelivered;
        private boolean _isDeleted;
        private InternalMessage _message;

        PropertiesMessageInstance(final SystemMessageSourceConsumer consumer, final InternalMessage message)
        {
            _consumer = consumer;
            _message = message;
        }

        @Override
        public int getDeliveryCount()
        {
            return _deliveryCount;
        }

        @Override
        public void incrementDeliveryCount()
        {
            _deliveryCount++;
        }

        @Override
        public void decrementDeliveryCount()
        {
            _deliveryCount--;
        }

        @Override
        public void addStateChangeListener(final StateChangeListener<? super MessageInstance, EntryState> listener)
        {

        }

        @Override
        public boolean removeStateChangeListener(final StateChangeListener<? super MessageInstance, EntryState> listener)
        {
            return false;
        }


        @Override
        public boolean acquiredByConsumer()
        {
            return !isDeleted();
        }

        @Override
        public MessageInstanceConsumer getAcquiringConsumer()
        {
            return _consumer;
        }

        @Override
        public MessageEnqueueRecord getEnqueueRecord()
        {
            return null;
        }

        @Override
        public boolean isAcquiredBy(final MessageInstanceConsumer consumer)
        {
            return consumer == _consumer && !isDeleted();
        }

        @Override
        public boolean removeAcquisitionFromConsumer(final MessageInstanceConsumer consumer)
        {
            return consumer == _consumer;
        }

        @Override
        public void setRedelivered()
        {
            _isRedelivered = true;
        }

        @Override
        public boolean isRedelivered()
        {
            return _isRedelivered;
        }

        @Override
        public SystemMessageSourceConsumer getDeliveredConsumer()
        {
            return isDeleted() ? null : _consumer;
        }

        @Override
        public void reject()
        {
            delete();
        }

        @Override
        public boolean isRejectedBy(final MessageInstanceConsumer consumer)
        {
            return false;
        }

        @Override
        public boolean getDeliveredToConsumer()
        {
            return _deliveryCount > 0;
        }

        @Override
        public boolean expired()
        {
            return false;
        }

        @Override
        public boolean acquire(final MessageInstanceConsumer sub)
        {
            return false;
        }

        @Override
        public boolean makeAcquisitionUnstealable(final MessageInstanceConsumer consumer)
        {
            return false;
        }

        @Override
        public boolean makeAcquisitionStealable()
        {
            return false;
        }

        @Override
        public int getMaximumDeliveryCount()
        {
            return 0;
        }

        @Override
        public int routeToAlternate(final Action<? super BaseMessageInstance> action,
                                    final ServerTransaction txn)
        {
            return 0;
        }


        @Override
        public Filterable asFilterable()
        {
            return null;
        }

        @Override
        public boolean isAvailable()
        {
            return false;
        }

        @Override
        public boolean acquire()
        {
            return false;
        }

        @Override
        public boolean isAcquired()
        {
            return !isDeleted();
        }

        @Override
        public void release()
        {
            delete();
        }

        @Override
        public void release(MessageInstanceConsumer consumer)
        {
            release();
        }

        @Override
        public boolean resend()
        {
            return false;
        }

        @Override
        public void delete()
        {
            _isDeleted = true;
        }

        @Override
        public boolean isDeleted()
        {
            return _isDeleted;
        }

        @Override
        public boolean isHeld()
        {
            return false;
        }

        @Override
        public ServerMessage getMessage()
        {
            return _message;
        }

        @Override
        public InstanceProperties getInstanceProperties()
        {
            return InstanceProperties.EMPTY;
        }

        @Override
        public TransactionLogResource getOwningResource()
        {
            return AbstractSystemMessageSource.this;
        }

    }
}<|MERGE_RESOLUTION|>--- conflicted
+++ resolved
@@ -141,13 +141,14 @@
 
         public Object getIdentifier()
         {
-<<<<<<< HEAD
             return _identifier;
-=======
+        }
+
+        public ConsumerTarget getTarget()
+        {
             return _target;
         }
 
-        @Override
         public boolean hasAvailableMessages()
         {
             return !_queue.isEmpty();
@@ -157,24 +158,6 @@
         public void pullMessage()
         {
 
-        }
-
-        @Override
-        public long getBytesOut()
-        {
-            return 0;
-        }
-
-        @Override
-        public long getMessagesOut()
-        {
-            return 0;
->>>>>>> f9168777
-        }
-
-        public ConsumerTarget getTarget()
-        {
-            return _target;
         }
 
         public AMQSessionModel getSessionModel()
