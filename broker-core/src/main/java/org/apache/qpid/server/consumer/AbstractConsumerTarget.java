/*
 *
 * Licensed to the Apache Software Foundation (ASF) under one
 * or more contributor license agreements.  See the NOTICE file
 * distributed with this work for additional information
 * regarding copyright ownership.  The ASF licenses this file
 * to you under the Apache License, Version 2.0 (the
 * "License"); you may not use this file except in compliance
 * with the License.  You may obtain a copy of the License at
 *
 *   http://www.apache.org/licenses/LICENSE-2.0
 *
 * Unless required by applicable law or agreed to in writing,
 * software distributed under the License is distributed on an
 * "AS IS" BASIS, WITHOUT WARRANTIES OR CONDITIONS OF ANY
 * KIND, either express or implied.  See the License for the
 * specific language governing permissions and limitations
 * under the License.
 *
 */
package org.apache.qpid.server.consumer;

import java.util.ArrayList;
import java.util.Iterator;
import java.util.List;
import java.util.Set;
import java.util.concurrent.ConcurrentLinkedQueue;
import java.util.concurrent.CopyOnWriteArrayList;
import java.util.concurrent.CopyOnWriteArraySet;
import java.util.concurrent.atomic.AtomicInteger;
import java.util.concurrent.atomic.AtomicReference;
import java.util.concurrent.locks.Lock;
import java.util.concurrent.locks.ReentrantLock;

import org.slf4j.Logger;
import org.slf4j.LoggerFactory;

import org.apache.qpid.server.logging.LogSubject;
import org.apache.qpid.server.logging.messages.SubscriptionMessages;
import org.apache.qpid.server.message.MessageInstance;
<<<<<<< HEAD
import org.apache.qpid.server.message.MessageInstanceConsumer;
=======
import org.apache.qpid.server.model.Consumer;
import org.apache.qpid.server.queue.SuspendedConsumerLoggingTicker;
>>>>>>> f9168777
import org.apache.qpid.server.transport.AMQPConnection;
import org.apache.qpid.server.util.StateChangeListener;

public abstract class AbstractConsumerTarget implements ConsumerTarget, LogSubject
{
    private static final Logger LOGGER = LoggerFactory.getLogger(AbstractConsumerTarget.class);
    protected static final String PULL_ONLY_CONSUMER = "x-pull-only";
    private final AtomicReference<State> _state;

    private final Set<StateChangeListener<ConsumerTarget, State>> _stateChangeListeners = new
            CopyOnWriteArraySet<>();

    private final Lock _stateChangeLock = new ReentrantLock();
    private final AtomicInteger _stateActivates = new AtomicInteger();
    private final boolean _isMultiQueue;
    private final SuspendedConsumerLoggingTicker _suspendedConsumerLoggingTicker;
    private ConcurrentLinkedQueue<ConsumerMessageInstancePair> _queue = new ConcurrentLinkedQueue();
    private final List<ConsumerImpl> _consumers = new CopyOnWriteArrayList<>();

    private final boolean _isPullOnly;
    private Iterator<ConsumerImpl> _pullIterator;


    protected AbstractConsumerTarget(final State initialState,
                                     final boolean isPullOnly,
                                     final boolean isMultiQueue,
                                     final AMQPConnection<?> amqpConnection)
    {
        _state = new AtomicReference<State>(initialState);
        _isPullOnly = isPullOnly;
        _isMultiQueue = isMultiQueue;
        _suspendedConsumerLoggingTicker = isMultiQueue
                ? new SuspendedConsumerLoggingTicker(amqpConnection.getContextValue(Long.class, Consumer.SUSPEND_NOTIFICATION_PERIOD))
                {
                    @Override
                    protected void log(final long period)
                    {
                        amqpConnection.getEventLogger().message(AbstractConsumerTarget.this, SubscriptionMessages.STATE(period));
                    }
                }
                : null;

    }

    public boolean isMultiQueue()
    {
        return _isMultiQueue;
    }

    @Override
    public boolean processPending()
    {
        if (!getSessionModel().getAMQPConnection().isIOThread())
        {
            return false;
        }
        if(sendNextMessage())
        {
            return true;
        }
        else
        {
            processStateChanged();
            processClosed();
            return false;
        }
    }

    @Override
    public boolean hasPendingWork()
    {
        return hasMessagesToSend() || hasStateChanged() || hasClosed();
    }

    protected abstract boolean hasStateChanged();

    protected abstract boolean hasClosed();

    protected abstract void processStateChanged();

    protected abstract void processClosed();

    @Override
    public void consumerAdded(final ConsumerImpl sub)
    {
        _consumers.add(sub);
    }

    @Override
    public void consumerRemoved(final ConsumerImpl sub)
    {
        _consumers.remove(sub);
        if(_consumers.isEmpty())
        {
            close();
        }
    }

    public List<ConsumerImpl> getConsumers()
    {
        return _consumers;
    }


    @Override
    public final boolean isSuspended()
    {
        return getSessionModel().getAMQPConnection().isMessageAssignmentSuspended() || isFlowSuspended();
    }

    @Override
    public boolean hasCredit()
    {
        return !isFlowSuspended();
    }

    protected abstract boolean isFlowSuspended();

    public final State getState()
    {
        return _state.get();
    }

    protected final boolean updateState(State from, State to)
    {
        if(_state.compareAndSet(from, to))
        {
            if (to == State.ACTIVE && _stateChangeListeners.size() > 1)
            {
                int offset = _stateActivates.incrementAndGet();
                if (offset >= _stateChangeListeners.size())
                {
                    _stateActivates.set(0);
                    offset = 0;
                }

                List<StateChangeListener<ConsumerTarget, State>> holdovers = new ArrayList<>();
                int pos = 0;
                for (StateChangeListener<ConsumerTarget, State> listener : _stateChangeListeners)
                {
                    if (pos++ < offset)
                    {
                        holdovers.add(listener);
                    }
                    else
                    {
                        listener.stateChanged(this, from, to);
                    }
                }
                for (StateChangeListener<ConsumerTarget, State> listener : holdovers)
                {
                    listener.stateChanged(this, from, to);
                }

            }
            else
            {
                if(!_stateChangeListeners.isEmpty())
                {
                    for (StateChangeListener<ConsumerTarget, State> listener : _stateChangeListeners)
                    {
                        listener.stateChanged(this, from, to);
                    }
                }
            }
            if(_suspendedConsumerLoggingTicker != null)
            {
                if (to == State.SUSPENDED)
                {
                    _suspendedConsumerLoggingTicker.setStartTime(System.currentTimeMillis());
                    getSessionModel().addTicker(_suspendedConsumerLoggingTicker);
                }
                else
                {
                    getSessionModel().removeTicker(_suspendedConsumerLoggingTicker);
                }
            }
            return true;
        }
        else
        {
            return false;
        }
    }

    @Override
    public final void notifyCurrentState()
    {

        for (StateChangeListener<ConsumerTarget, State> listener : _stateChangeListeners)
        {
            State state = getState();
            listener.stateChanged(this, state, state);
        }
    }
    public final void addStateListener(StateChangeListener<ConsumerTarget, State> listener)
    {
        _stateChangeListeners.add(listener);
    }

    @Override
    public void removeStateChangeListener(final StateChangeListener<ConsumerTarget, State> listener)
    {
        _stateChangeListeners.remove(listener);
    }

    public final boolean trySendLock()
    {
        return _stateChangeLock.tryLock();
    }

    public final void getSendLock()
    {
        _stateChangeLock.lock();
    }

    public final void releaseSendLock()
    {
        _stateChangeLock.unlock();
    }

    @Override
<<<<<<< HEAD
    public final long send(final MessageInstanceConsumer consumer, MessageInstance entry, boolean batch)
=======
    public boolean isPullOnly()
    {
        return _isPullOnly;
    }

    @Override
    public final long send(final ConsumerImpl consumer, MessageInstance entry, boolean batch)
>>>>>>> f9168777
    {
        AMQPConnection<?> amqpConnection = getSessionModel().getAMQPConnection();
        amqpConnection.reserveOutboundMessageSpace(entry.getMessage().getSize());
        _queue.add(new ConsumerMessageInstancePair(consumer, entry, batch));
        amqpConnection.notifyWork();
        return entry.getMessage().getSize();
    }

    protected abstract void doSend(final MessageInstanceConsumer consumer, MessageInstance entry, boolean batch);

    @Override
    public boolean hasMessagesToSend()
    {
        return !_queue.isEmpty() || (isPullOnly() && messagesAvailable());
    }

    private boolean messagesAvailable()
    {
        if(hasCredit())
        {
            for (ConsumerImpl consumer : _consumers)
            {
                if (consumer.hasAvailableMessages())
                {
                    return true;
                }
            }
        }
        return false;
    }

    @Override
    public boolean sendNextMessage()
    {
        if(isPullOnly())
        {
            if(_pullIterator == null || !_pullIterator.hasNext())
            {
                _pullIterator = getConsumers().iterator();
            }
            if(_pullIterator.hasNext())
            {
                ConsumerImpl consumer = _pullIterator.next();
                consumer.pullMessage();
            }
        }
        ConsumerMessageInstancePair consumerMessage = _queue.poll();
        if (consumerMessage != null)
        {
            try
            {

                MessageInstanceConsumer consumer = consumerMessage.getConsumer();
                MessageInstance entry = consumerMessage.getEntry();
                boolean batch = consumerMessage.isBatch();
                doSend(consumer, entry, batch);

                if (consumer.acquires())
                {
                    entry.makeAcquisitionStealable();
                }
            }
            finally
            {
                consumerMessage.release();
            }
            return true;
        }
        else
        {
            return false;
        }


    }

    final public boolean close()
    {
        boolean closed = false;
        State state = getState();

        getSendLock();
        try
        {
            while(!closed && state != State.CLOSED)
            {
                closed = updateState(state, State.CLOSED);
                if(!closed)
                {
                    state = getState();
                }
            }
            ConsumerMessageInstancePair instance;
            while((instance = _queue.poll()) != null)
            {
                MessageInstance entry = instance.getEntry();
                entry.release(instance.getConsumer());
                instance.release();
            }
            doCloseInternal();
        }
        finally
        {
            releaseSendLock();
        }

        for (ConsumerImpl consumer : _consumers)
        {
            consumer.close();
        }
        if(_suspendedConsumerLoggingTicker != null)
        {
            getSessionModel().removeTicker(_suspendedConsumerLoggingTicker);
        }

        return closed;

    }

    @Override
    public String toLogString()
    {

        return "[(** Multi-Queue **)] ";
    }


    protected abstract void doCloseInternal();
}<|MERGE_RESOLUTION|>--- conflicted
+++ resolved
@@ -38,12 +38,9 @@
 import org.apache.qpid.server.logging.LogSubject;
 import org.apache.qpid.server.logging.messages.SubscriptionMessages;
 import org.apache.qpid.server.message.MessageInstance;
-<<<<<<< HEAD
 import org.apache.qpid.server.message.MessageInstanceConsumer;
-=======
 import org.apache.qpid.server.model.Consumer;
 import org.apache.qpid.server.queue.SuspendedConsumerLoggingTicker;
->>>>>>> f9168777
 import org.apache.qpid.server.transport.AMQPConnection;
 import org.apache.qpid.server.util.StateChangeListener;
 
@@ -61,10 +58,10 @@
     private final boolean _isMultiQueue;
     private final SuspendedConsumerLoggingTicker _suspendedConsumerLoggingTicker;
     private ConcurrentLinkedQueue<ConsumerMessageInstancePair> _queue = new ConcurrentLinkedQueue();
-    private final List<ConsumerImpl> _consumers = new CopyOnWriteArrayList<>();
+    private final List<MessageInstanceConsumer> _consumers = new CopyOnWriteArrayList<>();
 
     private final boolean _isPullOnly;
-    private Iterator<ConsumerImpl> _pullIterator;
+    private Iterator<MessageInstanceConsumer> _pullIterator;
 
 
     protected AbstractConsumerTarget(final State initialState,
@@ -127,13 +124,13 @@
     protected abstract void processClosed();
 
     @Override
-    public void consumerAdded(final ConsumerImpl sub)
+    public void consumerAdded(final MessageInstanceConsumer sub)
     {
         _consumers.add(sub);
     }
 
     @Override
-    public void consumerRemoved(final ConsumerImpl sub)
+    public void consumerRemoved(final MessageInstanceConsumer sub)
     {
         _consumers.remove(sub);
         if(_consumers.isEmpty())
@@ -142,7 +139,7 @@
         }
     }
 
-    public List<ConsumerImpl> getConsumers()
+    public List<MessageInstanceConsumer> getConsumers()
     {
         return _consumers;
     }
@@ -250,6 +247,11 @@
         _stateChangeListeners.remove(listener);
     }
 
+    public boolean isPullOnly()
+    {
+        return _isPullOnly;
+    }
+
     public final boolean trySendLock()
     {
         return _stateChangeLock.tryLock();
@@ -266,17 +268,7 @@
     }
 
     @Override
-<<<<<<< HEAD
     public final long send(final MessageInstanceConsumer consumer, MessageInstance entry, boolean batch)
-=======
-    public boolean isPullOnly()
-    {
-        return _isPullOnly;
-    }
-
-    @Override
-    public final long send(final ConsumerImpl consumer, MessageInstance entry, boolean batch)
->>>>>>> f9168777
     {
         AMQPConnection<?> amqpConnection = getSessionModel().getAMQPConnection();
         amqpConnection.reserveOutboundMessageSpace(entry.getMessage().getSize());
@@ -297,7 +289,7 @@
     {
         if(hasCredit())
         {
-            for (ConsumerImpl consumer : _consumers)
+            for (MessageInstanceConsumer consumer : _consumers)
             {
                 if (consumer.hasAvailableMessages())
                 {
@@ -319,7 +311,7 @@
             }
             if(_pullIterator.hasNext())
             {
-                ConsumerImpl consumer = _pullIterator.next();
+                MessageInstanceConsumer consumer = _pullIterator.next();
                 consumer.pullMessage();
             }
         }
@@ -383,7 +375,7 @@
             releaseSendLock();
         }
 
-        for (ConsumerImpl consumer : _consumers)
+        for (MessageInstanceConsumer consumer : _consumers)
         {
             consumer.close();
         }
