/*
 *
 * Licensed to the Apache Software Foundation (ASF) under one
 * or more contributor license agreements.  See the NOTICE file
 * distributed with this work for additional information
 * regarding copyright ownership.  The ASF licenses this file
 * to you under the Apache License, Version 2.0 (the
 * "License"); you may not use this file except in compliance
 * with the License.  You may obtain a copy of the License at
 *
 *   http://www.apache.org/licenses/LICENSE-2.0
 *
 * Unless required by applicable law or agreed to in writing,
 * software distributed under the License is distributed on an
 * "AS IS" BASIS, WITHOUT WARRANTIES OR CONDITIONS OF ANY
 * KIND, either express or implied.  See the License for the
 * specific language governing permissions and limitations
 * under the License.
 *
 */
package org.apache.qpid.server.protocol.v0_8;

import static org.apache.qpid.transport.util.Functions.hex;

import java.security.AccessControlContext;
import java.security.AccessControlException;
import java.security.AccessController;
import java.security.PrivilegedAction;
import java.util.ArrayList;
import java.util.Collection;
import java.util.Collections;
import java.util.EnumSet;
import java.util.HashMap;
import java.util.HashSet;
import java.util.Iterator;
import java.util.LinkedHashMap;
import java.util.LinkedList;
import java.util.List;
import java.util.Map;
import java.util.Set;
import java.util.UUID;
import java.util.concurrent.CopyOnWriteArrayList;
import java.util.concurrent.ExecutionException;
import java.util.concurrent.atomic.AtomicBoolean;
import java.util.concurrent.atomic.AtomicLong;

import javax.security.auth.Subject;

import com.google.common.util.concurrent.ListenableFuture;
import org.slf4j.Logger;
import org.slf4j.LoggerFactory;

import org.apache.qpid.AMQConnectionException;
import org.apache.qpid.bytebuffer.QpidByteBuffer;
import org.apache.qpid.common.AMQPFilterTypes;
import org.apache.qpid.exchange.ExchangeDefaults;
import org.apache.qpid.framing.*;
import org.apache.qpid.protocol.AMQConstant;
import org.apache.qpid.server.connection.SessionPrincipal;
import org.apache.qpid.server.consumer.ConsumerTarget;
import org.apache.qpid.server.filter.AMQInvalidArgumentException;
import org.apache.qpid.server.filter.ArrivalTimeFilter;
import org.apache.qpid.server.filter.FilterManager;
import org.apache.qpid.server.filter.FilterManagerFactory;
import org.apache.qpid.server.filter.Filterable;
import org.apache.qpid.server.filter.MessageFilter;
import org.apache.qpid.server.flow.FlowCreditManager;
import org.apache.qpid.server.logging.EventLogger;
import org.apache.qpid.server.logging.EventLoggerProvider;
import org.apache.qpid.server.logging.LogMessage;
import org.apache.qpid.server.logging.LogSubject;
import org.apache.qpid.server.logging.messages.ChannelMessages;
import org.apache.qpid.server.logging.messages.ExchangeMessages;
import org.apache.qpid.server.logging.subjects.ChannelLogSubject;
import org.apache.qpid.server.message.BaseMessageInstance;
import org.apache.qpid.server.message.ConsumerOption;
import org.apache.qpid.server.message.InstanceProperties;
import org.apache.qpid.server.message.MessageDestination;
import org.apache.qpid.server.message.MessageInstance;
import org.apache.qpid.server.message.MessageInstanceConsumer;
import org.apache.qpid.server.message.MessageReference;
import org.apache.qpid.server.message.MessageSource;
import org.apache.qpid.server.message.ServerMessage;
import org.apache.qpid.server.model.AbstractConfigurationChangeListener;
import org.apache.qpid.server.model.Broker;
import org.apache.qpid.server.model.ConfigurationChangeListener;
import org.apache.qpid.server.model.ConfiguredObject;
import org.apache.qpid.server.model.Connection;
import org.apache.qpid.server.model.Consumer;
import org.apache.qpid.server.model.Exchange;
import org.apache.qpid.server.model.ExclusivityPolicy;
import org.apache.qpid.server.model.LifetimePolicy;
import org.apache.qpid.server.model.NamedAddressSpace;
import org.apache.qpid.server.model.NoFactoryForTypeException;
import org.apache.qpid.server.model.Queue;
import org.apache.qpid.server.model.Session;
import org.apache.qpid.server.model.State;
import org.apache.qpid.server.model.UnknownConfiguredObjectException;
import org.apache.qpid.server.protocol.AMQSessionModel;
import org.apache.qpid.server.protocol.CapacityChecker;
import org.apache.qpid.server.protocol.ConsumerListener;
import org.apache.qpid.server.protocol.PublishAuthorisationCache;
import org.apache.qpid.server.queue.QueueArgumentsConverter;
import org.apache.qpid.server.security.SecurityToken;
import org.apache.qpid.server.store.MessageHandle;
import org.apache.qpid.server.store.MessageStore;
import org.apache.qpid.server.store.StoredMessage;
import org.apache.qpid.server.store.TransactionLogResource;
import org.apache.qpid.server.transport.AMQPConnection;
import org.apache.qpid.server.txn.AsyncAutoCommitTransaction;
import org.apache.qpid.server.txn.LocalTransaction;
import org.apache.qpid.server.txn.LocalTransaction.ActivityTimeAccessor;
import org.apache.qpid.server.txn.ServerTransaction;
import org.apache.qpid.server.util.Action;
import org.apache.qpid.server.util.ServerScopedRuntimeException;
import org.apache.qpid.server.virtualhost.ExchangeExistsException;
import org.apache.qpid.server.virtualhost.ExchangeIsAlternateException;
import org.apache.qpid.server.virtualhost.QueueExistsException;
import org.apache.qpid.server.virtualhost.RequiredExchangeException;
import org.apache.qpid.server.virtualhost.ReservedExchangeNameException;
import org.apache.qpid.transport.network.Ticker;

public class AMQChannel
        implements AMQSessionModel<AMQChannel>,
                   AsyncAutoCommitTransaction.FutureRecorder,
                   ServerChannelMethodProcessor,
                   EventLoggerProvider
{
    public static final int DEFAULT_PREFETCH = 4096;

    private static final Logger _logger = LoggerFactory.getLogger(AMQChannel.class);
    private final DefaultQueueAssociationClearingTask
            _defaultQueueAssociationClearingTask = new DefaultQueueAssociationClearingTask();

    private final int _channelId;


    private final Pre0_10CreditManager _creditManager;
    private final FlowCreditManager _noAckCreditManager;
    private final AccessControlContext _accessControllerContext;
    private final SecurityToken _token;

    private final PublishAuthorisationCache _publishAuthCahe;



    /**
     * The delivery tag is unique per channel. This is pre-incremented before putting into the deliver frame so that
     * value of this represents the <b>last</b> tag sent out
     */
    private long _deliveryTag = 0;

    /** A channel has a default queue (the last declared) that is used when no queue name is explicitly set */
    private volatile Queue<?> _defaultQueue;

    /** This tag is unique per subscription to a queue. The server returns this in response to a basic.consume request. */
    private int _consumerTag;

    /**
     * The current message - which may be partial in the sense that not all frames have been received yet - which has
     * been received by this channel. As the frames are received the message gets updated and once all frames have been
     * received the message can then be routed.
     */
    private IncomingMessage _currentMessage;

    /** Maps from consumer tag to subscription instance. Allows us to unsubscribe from a queue. */
    private final Map<AMQShortString, ConsumerTarget_0_8> _tag2SubscriptionTargetMap = new HashMap<AMQShortString, ConsumerTarget_0_8>();

    private final List<ConsumerTarget_0_8> _consumersWithPendingWork = new ArrayList<>();

    private final MessageStore _messageStore;

    private final LinkedList<AsyncCommand> _unfinishedCommandsQueue = new LinkedList<AsyncCommand>();

    private UnacknowledgedMessageMap _unacknowledgedMessageMap = new UnacknowledgedMessageMapImpl(DEFAULT_PREFETCH);

    private final AtomicBoolean _suspended = new AtomicBoolean(false);

    private ServerTransaction _transaction;

    private final AtomicLong _txnStarts = new AtomicLong(0);
    private final AtomicLong _txnCommits = new AtomicLong(0);
    private final AtomicLong _txnRejects = new AtomicLong(0);
    private final AtomicLong _txnCount = new AtomicLong(0);

    private final AMQPConnection_0_8 _connection;
    private AtomicBoolean _closing = new AtomicBoolean(false);

    private final Set<Object> _blockingEntities = Collections.synchronizedSet(new HashSet<Object>());

    private final AtomicBoolean _blocking = new AtomicBoolean(false);


    private LogSubject _logSubject;
    private volatile boolean _rollingBack;

    private List<MessageInstance> _resendList = new ArrayList<MessageInstance>();
    private static final
    AMQShortString IMMEDIATE_DELIVERY_REPLY_TEXT = new AMQShortString("Immediate delivery is not possible.");

    private final ClientDeliveryMethod _clientDeliveryMethod;

    private final UUID _id = UUID.randomUUID();

    private final List<Action<? super AMQChannel>> _taskList =
            new CopyOnWriteArrayList<Action<? super AMQChannel>>();


    private final CapacityCheckAction _capacityCheckAction = new CapacityCheckAction();
    private final ImmediateAction _immediateAction = new ImmediateAction();
    private final Subject _subject;
    private final CopyOnWriteArrayList<Consumer<?>> _consumers = new CopyOnWriteArrayList<Consumer<?>>();
    private final ConfigurationChangeListener _consumerClosedListener = new ConsumerClosedListener();
    private final CopyOnWriteArrayList<ConsumerListener> _consumerListeners = new CopyOnWriteArrayList<ConsumerListener>();
    private Session<?> _modelObject;
    private long _blockTime;
    private long _blockingTimeout;
    private boolean _confirmOnPublish;
    private long _confirmedMessageCounter;
    private volatile long _uncommittedMessageSize;
    private final List<StoredMessage<MessageMetaData>> _uncommittedMessages = new ArrayList<>();
    private long _maxUncommittedInMemorySize;

    private boolean _wireBlockingState;

    /** Flag recording if this channel has already written operational logging for prefetch size */
    private boolean _prefetchLoggedForChannel = false;

    /**
     * Handles special case where consumer is polling for messages using qos/flow. Avoids the per-message
     * production of channel flow and prefetch operational logging.
     */
    private boolean _logChannelFlowMessages = true;

    private final CachedFrame _txCommitOkFrame;

    public AMQChannel(AMQPConnection_0_8 connection, int channelId, final MessageStore messageStore)
    {
        _creditManager = new Pre0_10CreditManager(0l,0l, connection);
        _noAckCreditManager = new NoAckCreditManager(connection);

        _connection = connection;
        _channelId = channelId;

        _subject = new Subject(false, connection.getSubject().getPrincipals(),
                               connection.getSubject().getPublicCredentials(),
                               connection.getSubject().getPrivateCredentials());
        _subject.getPrincipals().add(new SessionPrincipal(this));

        _accessControllerContext = connection.getAccessControlContextFromSubject(_subject);
        _token = (_connection.getAddressSpace() instanceof ConfiguredObject)
                ? ((ConfiguredObject)_connection.getAddressSpace()).newToken(_subject)
                :_connection.getBroker().newToken(_subject);

        _maxUncommittedInMemorySize = connection.getContextProvider().getContextValue(Long.class, Connection.MAX_UNCOMMITTED_IN_MEMORY_SIZE);
        _logSubject = new ChannelLogSubject(this);
        _publishAuthCahe = new PublishAuthorisationCache(_token,
                                                         connection.getContextValue(Long.class, Session.PRODUCER_AUTH_CACHE_TIMEOUT),
                                                         connection.getContextValue(Integer.class, Session.PRODUCER_AUTH_CACHE_SIZE));
        _messageStore = messageStore;
        _blockingTimeout = connection.getBroker().getContextValue(Long.class,
                                                                  Broker.CHANNEL_FLOW_CONTROL_ENFORCEMENT_TIMEOUT);
        // by default the session is non-transactional
        _transaction = new AsyncAutoCommitTransaction(_messageStore, this);

        MethodRegistry methodRegistry = _connection.getMethodRegistry();
        AMQMethodBody responseBody = methodRegistry.createTxCommitOkBody();
        _txCommitOkFrame = new CachedFrame(responseBody.generateFrame(_channelId));

        _clientDeliveryMethod = connection.createDeliveryMethod(_channelId);

        AccessController.doPrivileged((new PrivilegedAction<Object>()
        {
            @Override
            public Object run()
            {
                message(ChannelMessages.CREATE());

                return null;
            }
        }),_accessControllerContext);

    }

    @Override
    public void doTimeoutAction(String reason)
    {
        _connection.sendConnectionCloseAsync(AMQConstant.RESOURCE_ERROR, reason);
    }

    private void message(final LogMessage message)
    {
        getEventLogger().message(message);
    }

    public AccessControlContext getAccessControllerContext()
    {
        return _accessControllerContext;
    }

    private boolean performGet(final MessageSource queue,
                               final boolean acks)
            throws MessageSource.ExistingConsumerPreventsExclusive,
                   MessageSource.ExistingExclusiveConsumer, MessageSource.ConsumerAccessRefused
    {

        final FlowCreditManager singleMessageCredit = new MessageOnlyCreditManager(1L);

        final GetDeliveryMethod getDeliveryMethod =
                new GetDeliveryMethod(singleMessageCredit, queue);
        final RecordDeliveryMethod getRecordMethod = new RecordDeliveryMethod()
        {

            public void recordMessageDelivery(final MessageInstanceConsumer sub,
                                              final MessageInstance entry,
                                              final long deliveryTag)
            {
                addUnacknowledgedMessage(entry, deliveryTag, null);
            }
        };

        ConsumerTarget_0_8 target;
        EnumSet<ConsumerOption> options = EnumSet.of(ConsumerOption.TRANSIENT, ConsumerOption.ACQUIRES,
                                                     ConsumerOption.SEES_REQUEUES);
        if (acks)
        {

            target = ConsumerTarget_0_8.createAckTarget(this,
                                                        AMQShortString.EMPTY_STRING, null,
                                                        singleMessageCredit, getDeliveryMethod, getRecordMethod);
        }
        else
        {
            target = ConsumerTarget_0_8.createGetNoAckTarget(this,
                                                             AMQShortString.EMPTY_STRING, null,
                                                             singleMessageCredit, getDeliveryMethod, getRecordMethod);
        }

        MessageInstanceConsumer sub = queue.addConsumer(target, null, AMQMessage.class, "", options, null);
        sub.flush();
        sub.close();
        return getDeliveryMethod.hasDeliveredMessage();


    }

    /** Sets this channel to be part of a local transaction */
    public void setLocalTransactional()
    {
        _transaction = new LocalTransaction(_messageStore, new ActivityTimeAccessor()
        {
            @Override
            public long getActivityTime()
            {
                return _connection.getLastReadTime();
            }
        });
        _txnStarts.incrementAndGet();
    }

    public boolean isTransactional()
    {
        return _transaction.isTransactional();
    }

    public void receivedComplete()
    {
        sync();
    }

    private void incrementOutstandingTxnsIfNecessary()
    {
        if(isTransactional())
        {
            //There can currently only be at most one outstanding transaction
            //due to only having LocalTransaction support. Set value to 1 if 0.
            _txnCount.compareAndSet(0,1);
        }
    }

    private void decrementOutstandingTxnsIfNecessary()
    {
        if(isTransactional())
        {
            //There can currently only be at most one outstanding transaction
            //due to only having LocalTransaction support. Set value to 0 if 1.
            _txnCount.compareAndSet(1,0);
        }
    }

    public Long getTxnCommits()
    {
        return _txnCommits.get();
    }

    public Long getTxnRejects()
    {
        return _txnRejects.get();
    }

    public Long getTxnCount()
    {
        return _txnCount.get();
    }

    public Long getTxnStart()
    {
        return _txnStarts.get();
    }

    public int getChannelId()
    {
        return _channelId;
    }

    public void setPublishFrame(MessagePublishInfo info, final MessageDestination e)
    {
        _currentMessage = new IncomingMessage(info);
        _currentMessage.setMessageDestination(e);
    }

    public void publishContentHeader(ContentHeaderBody contentHeaderBody)
    {
        if (_logger.isDebugEnabled())
        {
            _logger.debug("Content header received on channel " + _channelId);
        }

        _currentMessage.setContentHeaderBody(contentHeaderBody);

        deliverCurrentMessageIfComplete();
    }

    private void deliverCurrentMessageIfComplete()
    {
        // check and deliver if header says body length is zero
        if (_currentMessage.allContentReceived())
        {
            MessagePublishInfo info = _currentMessage.getMessagePublishInfo();
            String routingKey = AMQShortString.toString(info.getRoutingKey());

            try
            {
                final MessageDestination destination = _currentMessage.getDestination();

                ContentHeaderBody contentHeader = _currentMessage.getContentHeader();
                _connection.checkAuthorizedMessagePrincipal(AMQShortString.toString(contentHeader.getProperties().getUserId()));

<<<<<<< HEAD
                destination.authorisePublish(_token, AbstractAMQPConnection.PUBLISH_ACTION_MAP_CREATOR.createMap(routingKey, info.isImmediate()));
=======
                _publishAuthCahe.authorisePublish(destination, routingKey, info.isImmediate(), _connection.getLastReadTime());
>>>>>>> a19f805f

                if (_confirmOnPublish)
                {
                    _confirmedMessageCounter++;
                }
                Runnable finallyAction = null;

                long bodySize = _currentMessage.getSize();
                long timestamp = contentHeader.getProperties().getTimestamp();

                try
                {

                    final MessagePublishInfo messagePublishInfo = _currentMessage.getMessagePublishInfo();

                    final MessageMetaData messageMetaData =
                            new MessageMetaData(messagePublishInfo,
                                                contentHeader,
                                                getConnection().getLastReadTime());

                    final MessageHandle<MessageMetaData> handle = _messageStore.addMessage(messageMetaData);
                    int bodyCount = _currentMessage.getBodyCount();
                    if (bodyCount > 0)
                    {
                        for (int i = 0; i < bodyCount; i++)
                        {
                            ContentBody contentChunk = _currentMessage.getContentChunk(i);
                            handle.addContent(contentChunk.getPayload());
                            contentChunk.dispose();
                        }
                    }
                    final StoredMessage<MessageMetaData> storedMessage = handle.allContentAdded();

                    final AMQMessage amqMessage = createAMQMessage(storedMessage);
                    MessageReference reference = amqMessage.newReference();
                    try
                    {

                        _currentMessage = null;


                        final boolean immediate = messagePublishInfo.isImmediate();

                        final InstanceProperties instanceProperties =
                                new InstanceProperties()
                                {
                                    @Override
                                    public Object getProperty(final Property prop)
                                    {
                                        switch (prop)
                                        {
                                            case EXPIRATION:
                                                return amqMessage.getExpiration();
                                            case IMMEDIATE:
                                                return immediate;
                                            case PERSISTENT:
                                                return amqMessage.isPersistent();
                                            case MANDATORY:
                                                return messagePublishInfo.isMandatory();
                                            case REDELIVERED:
                                                return false;
                                        }
                                        return null;
                                    }
                                };

                        int enqueues = destination.send(amqMessage,
                                                        amqMessage.getInitialRoutingAddress(),
                                                        instanceProperties, _transaction,
                                                        immediate ? _immediateAction : _capacityCheckAction
                                                       );
                        if (enqueues == 0)
                        {
                            finallyAction = handleUnroutableMessage(amqMessage);
                        }
                        else
                        {
                            if (_confirmOnPublish)
                            {
                                BasicAckBody responseBody = _connection.getMethodRegistry()
                                        .createBasicAckBody(_confirmedMessageCounter, false);
                                _connection.writeFrame(responseBody.generateFrame(_channelId));
                            }
                            incrementUncommittedMessageSize(storedMessage);
                            incrementOutstandingTxnsIfNecessary();
                        }

                    }
                    finally
                    {
                        reference.release();
                        if (finallyAction != null)
                        {
                            finallyAction.run();
                        }
                    }

                }
                finally
                {
                    _connection.registerMessageReceived(bodySize, timestamp);
                    _currentMessage = null;
                }
            }
            catch (AccessControlException e)
            {
                _connection.sendConnectionClose(AMQConstant.ACCESS_REFUSED, e.getMessage(), getChannelId());
            }

        }

    }

    private void incrementUncommittedMessageSize(final StoredMessage<MessageMetaData> handle)
    {
        if (isTransactional())
        {
            _uncommittedMessageSize += handle.getMetaData().getContentSize();
            if (_uncommittedMessageSize > getMaxUncommittedInMemorySize())
            {
                handle.flowToDisk();
                if(!_uncommittedMessages.isEmpty() || _uncommittedMessageSize == handle.getMetaData().getContentSize())
                {
                    messageWithSubject(ChannelMessages.LARGE_TRANSACTION_WARN(_uncommittedMessageSize));
                }

                if(!_uncommittedMessages.isEmpty())
                {
                    for (StoredMessage<MessageMetaData> uncommittedHandle : _uncommittedMessages)
                    {
                        uncommittedHandle.flowToDisk();
                    }
                    _uncommittedMessages.clear();
                }
            }
            else
            {
                _uncommittedMessages.add(handle);
            }
        }
    }

    /**
     * Either throws a {@link AMQConnectionException} or returns the message
     *
     * Pre-requisite: the current message is judged to have no destination queues.
     *
     * @throws AMQConnectionException if the message is mandatory close-on-no-route
     * @see AMQPConnection_0_8Impl#isCloseWhenNoRoute()
     */
    private Runnable handleUnroutableMessage(AMQMessage message)
    {
        boolean mandatory = message.isMandatory();

        String exchangeName = AMQShortString.toString(message.getMessagePublishInfo().getExchange());
        String routingKey = AMQShortString.toString(message.getMessagePublishInfo().getRoutingKey());

        final String description = String.format(
                "[Exchange: %s, Routing key: %s]",
                exchangeName,
                routingKey);

        boolean closeOnNoRoute = _connection.isCloseWhenNoRoute();
        Runnable returnVal = null;
        if(_logger.isDebugEnabled())
        {
            _logger.debug(String.format(
                    "Unroutable message %s, mandatory=%s, transactionalSession=%s, closeOnNoRoute=%s",
                    description, mandatory, isTransactional(), closeOnNoRoute));
        }

        if (mandatory && isTransactional() && !_confirmOnPublish && _connection.isCloseWhenNoRoute())
        {
            returnVal = new Runnable()
                        {
                            @Override
                            public void run()
                            {
                                _connection.sendConnectionClose(AMQConstant.NO_ROUTE,
                                        "No route for message " + description, _channelId);

                            }
                        };
        }
        else
        {
            if(_confirmOnPublish)
            {
                _connection.writeFrame(new AMQFrame(_channelId, new BasicNackBody(_confirmedMessageCounter, false, false)));
            }

            if (mandatory || message.isImmediate())
            {
                _transaction.addPostTransactionAction(new WriteReturnAction(AMQConstant.NO_ROUTE,
                                                                            "No Route for message "
                                                                            + description,
                                                                            message));
            }
            else
            {

                message(ExchangeMessages.DISCARDMSG(exchangeName, routingKey));
            }
        }
        return returnVal;
    }

    public void publishContentBody(ContentBody contentBody)
    {
        if (_logger.isDebugEnabled())
        {
            _logger.debug(debugIdentity() + " content body received on channel " + _channelId);
        }

        try
        {
            long currentSize = _currentMessage.addContentBodyFrame(contentBody);
            if(currentSize > _currentMessage.getSize())
            {
                _connection.sendConnectionClose(AMQConstant.FRAME_ERROR,
                        "More message data received than content header defined",
                        _channelId);
            }
            else
            {
                deliverCurrentMessageIfComplete();
            }
        }
        catch (RuntimeException e)
        {
            // we want to make sure we don't keep a reference to the message in the
            // event of an error
            _currentMessage = null;
            throw e;
        }
    }

    public long getNextDeliveryTag()
    {
        return ++_deliveryTag;
    }

    public int getNextConsumerTag()
    {
        return ++_consumerTag;
    }


    public ConsumerTarget getSubscription(AMQShortString tag)
    {
        return _tag2SubscriptionTargetMap.get(tag);
    }

    /**
     * Subscribe to a queue. We register all subscriptions in the channel so that if the channel is closed we can clean
     * up all subscriptions, even if the client does not explicitly unsubscribe from all queues.
     *
     *
     * @param tag       the tag chosen by the client (if null, server will generate one)
     * @param sources     the queues to subscribe to
     * @param acks      Are acks enabled for this subscriber
     * @param arguments   Filters to apply to this subscriber
     *
     * @param exclusive Flag requesting exclusive access to the queue
     * @return the consumer tag. This is returned to the subscriber and used in subsequent unsubscribe requests
     */
    public AMQShortString consumeFromSource(AMQShortString tag, Collection<MessageSource> sources, boolean acks,
                                            FieldTable arguments, boolean exclusive, boolean noLocal)
            throws MessageSource.ExistingConsumerPreventsExclusive,
                   MessageSource.ExistingExclusiveConsumer,
                   AMQInvalidArgumentException,
                   MessageSource.ConsumerAccessRefused, ConsumerTagInUseException
    {
        if (tag == null)
        {
            tag = new AMQShortString("sgen_" + getNextConsumerTag());
        }

        if (_tag2SubscriptionTargetMap.containsKey(tag))
        {
            throw new ConsumerTagInUseException("Consumer already exists with same tag: " + tag);
        }

        ConsumerTarget_0_8 target;
        EnumSet<ConsumerOption> options = EnumSet.noneOf(ConsumerOption.class);

        if(arguments != null && Boolean.TRUE.equals(arguments.get(AMQPFilterTypes.NO_CONSUME.getValue())))
        {
            target = ConsumerTarget_0_8.createBrowserTarget(this, tag, arguments, _noAckCreditManager);
        }
        else if(acks)
        {
            target = ConsumerTarget_0_8.createAckTarget(this, tag, arguments, _creditManager);
            options.add(ConsumerOption.ACQUIRES);
            options.add(ConsumerOption.SEES_REQUEUES);
        }
        else
        {
            target = ConsumerTarget_0_8.createNoAckTarget(this, tag, arguments, _noAckCreditManager);
            options.add(ConsumerOption.ACQUIRES);
            options.add(ConsumerOption.SEES_REQUEUES);
        }

        if(exclusive)
        {
            options.add(ConsumerOption.EXCLUSIVE);
        }


        // So to keep things straight we put before the call and catch all exceptions from the register and tidy up.
        // We add before we register as the Async Delivery process may AutoClose the subscriber
        // so calling _cT2QM.remove before we have done put which was after the register succeeded.
        // So to keep things straight we put before the call and catch all exceptions from the register and tidy up.

        _tag2SubscriptionTargetMap.put(tag, target);

        try
        {
            FilterManager filterManager = FilterManagerFactory.createManager(FieldTable.convertToMap(arguments));
            if(noLocal)
            {
                if(filterManager == null)
                {
                    filterManager = new FilterManager();
                }
                MessageFilter filter = new NoLocalFilter();
                filterManager.add(filter.getName(), filter);
            }

            if(arguments != null && arguments.containsKey(AMQPFilterTypes.REPLAY_PERIOD.toString()))
            {
                Object value = arguments.get(AMQPFilterTypes.REPLAY_PERIOD.toString());
                final long period;
                if(value instanceof Number)
                {
                    period = ((Number)value).longValue();
                }
                else if(value instanceof String)
                {
                    try
                    {
                        period = Long.parseLong(value.toString());
                    }
                    catch (NumberFormatException e)
                    {
                        throw new AMQInvalidArgumentException("Cannot parse value " + value + " as a number for filter " + AMQPFilterTypes.REPLAY_PERIOD.toString());
                    }
                }
                else
                {
                    throw new AMQInvalidArgumentException("Cannot parse value " + value + " as a number for filter " + AMQPFilterTypes.REPLAY_PERIOD.toString());
                }

                final long startingFrom = System.currentTimeMillis() - (1000l * period);
                if(filterManager == null)
                {
                    filterManager = new FilterManager();
                }
                MessageFilter filter = new ArrivalTimeFilter(startingFrom, period==0);
                filterManager.add(filter.getName(), filter);

            }

            Integer priority = null;
            if(arguments != null && arguments.containsKey("x-priority"))
            {
                Object value = arguments.get("x-priority");
                if(value instanceof Number)
                {
                    priority = ((Number)value).intValue();
                }
                else if(value instanceof String || value instanceof AMQShortString)
                {
                    try
                    {
                        priority = Integer.parseInt(value.toString());
                    }
                    catch (NumberFormatException e)
                    {
                        // use default vlaue
                    }
                }

            }



            for(MessageSource source : sources)
            {
                MessageInstanceConsumer sub =
                        source.addConsumer(target,
                                           filterManager,
                                           AMQMessage.class,
                                           AMQShortString.toString(tag),
                                           options, priority);
                if (sub instanceof Consumer<?>)
                {
                    final Consumer<?> modelConsumer = (Consumer<?>) sub;
                    consumerAdded(modelConsumer);
                    modelConsumer.addChangeListener(_consumerClosedListener);
                    _consumers.add(modelConsumer);
                }
            }
        }
        catch (AccessControlException
                | MessageSource.ExistingExclusiveConsumer
                | MessageSource.ExistingConsumerPreventsExclusive
                | AMQInvalidArgumentException
                | MessageSource.ConsumerAccessRefused e)
        {
            _tag2SubscriptionTargetMap.remove(tag);
            throw e;
        }
        return tag;
    }

    /**
     * Unsubscribe a consumer from a queue.
     * @param consumerTag
     * @return true if the consumerTag had a mapped queue that could be unregistered.
     */
    public boolean unsubscribeConsumer(AMQShortString consumerTag)
    {
        if (_logger.isDebugEnabled())
        {
            _logger.debug("Unsubscribing consumer '{}' on channel {}", consumerTag, this);
        }

        ConsumerTarget_0_8 target = _tag2SubscriptionTargetMap.remove(consumerTag);
        Collection<MessageInstanceConsumer> consumers = target == null ? null : target.getConsumers();
        if (consumers != null)
        {
            for(MessageInstanceConsumer consumer : consumers)
            {
                consumer.close();
                if (consumer instanceof Consumer<?>)
                {
                    _consumers.remove(consumer);
                }
            }
            return true;
        }
        else
        {
            _logger.warn("Attempt to unsubscribe consumer with tag '" + consumerTag + "' which is not registered.");
        }
        return false;
    }

    @Override
    public void close()
    {
        close(null, null);
    }

    public void close(AMQConstant cause, String message)
    {
        if(!_closing.compareAndSet(false, true))
        {
            //Channel is already closing
            return;
        }

        try
        {
            unsubscribeAllConsumers();
            setDefaultQueue(null);
            if(_modelObject != null)
            {
                _modelObject.delete();
            }
            for (Action<? super AMQChannel> task : _taskList)
            {
                task.performAction(this);
            }

            _transaction.rollback();

            requeue();
        }
        finally
        {
            LogMessage operationalLogMessage = cause == null ?
                    ChannelMessages.CLOSE() :
                    ChannelMessages.CLOSE_FORCED(cause.getCode(), message);
            messageWithSubject(operationalLogMessage);
        }
    }

    private void messageWithSubject(final LogMessage operationalLogMessage)
    {
        getEventLogger().message(_logSubject, operationalLogMessage);
    }

    private void unsubscribeAllConsumers()
    {
        if (_logger.isDebugEnabled())
        {
            if (!_tag2SubscriptionTargetMap.isEmpty())
            {
                _logger.debug("Unsubscribing all consumers on channel " + toString());
            }
            else
            {
                _logger.debug("No consumers to unsubscribe on channel " + toString());
            }
        }

        Set<AMQShortString> subscriptionTags = new HashSet<>(_tag2SubscriptionTargetMap.keySet());
        for (AMQShortString tag : subscriptionTags)
        {
            unsubscribeConsumer(tag);
        }
    }

    /**
     * Add a message to the channel-based list of unacknowledged messages
     *  @param entry       the record of the message on the queue that was delivered
     * @param deliveryTag the delivery tag used when delivering the message (see protocol spec for description of the
     *                    delivery tag)
     * @param consumer The consumer that is to acknowledge this message.
     */
    public void addUnacknowledgedMessage(MessageInstance entry, long deliveryTag, MessageInstanceConsumer consumer)
    {
        if (_logger.isDebugEnabled())
        {
            _logger.debug(debugIdentity() + " Adding unacked message(" + entry.getMessage().toString() + " DT:" + deliveryTag
                               + ") for " + consumer + " on " + entry.getOwningResource().getName());
        }

        _unacknowledgedMessageMap.add(deliveryTag, entry);

    }

    private final String id = "(" + System.identityHashCode(this) + ")";

    public String debugIdentity()
    {
        return _channelId + id;
    }

    /**
     * Called to attempt re-delivery all outstanding unacknowledged messages on the channel. May result in delivery to
     * this same channel or to other subscribers.
     *
     */
    private void requeue()
    {
        // we must create a new map since all the messages will get a new delivery tag when they are redelivered
        Collection<MessageInstance> messagesToBeDelivered = _unacknowledgedMessageMap.cancelAllMessages();

        if (!messagesToBeDelivered.isEmpty())
        {
            if (_logger.isDebugEnabled())
            {
                _logger.debug("Requeuing " + messagesToBeDelivered.size() + " unacked messages. for " + toString());
            }

        }

        for (MessageInstance unacked : messagesToBeDelivered)
        {
            // Mark message redelivered
            unacked.setRedelivered();

            // Ensure message is released for redelivery
            unacked.release(unacked.getAcquiringConsumer());
        }

    }

    /**
     * Requeue a single message
     *
     * @param deliveryTag The message to requeue
     *
     */
    public void requeue(long deliveryTag)
    {
        MessageInstance unacked = _unacknowledgedMessageMap.remove(deliveryTag);

        if (unacked != null)
        {
            // Mark message redelivered
            unacked.setRedelivered();

            // Ensure message is released for redelivery
            unacked.release(unacked.getAcquiringConsumer());
        }
        else
        {
            _logger.warn("Requested requeue of message:" + deliveryTag + " but no such delivery tag exists."
                      + _unacknowledgedMessageMap.size());

        }

    }

    public boolean isMaxDeliveryCountEnabled(final long deliveryTag)
    {
        final MessageInstance queueEntry = _unacknowledgedMessageMap.get(deliveryTag);
        if (queueEntry != null)
        {
            final int maximumDeliveryCount = queueEntry.getMaximumDeliveryCount();
            return maximumDeliveryCount > 0;
        }

        return false;
    }

    public boolean isDeliveredTooManyTimes(final long deliveryTag)
    {
        final MessageInstance queueEntry = _unacknowledgedMessageMap.get(deliveryTag);
        if (queueEntry != null)
        {
            final int maximumDeliveryCount = queueEntry.getMaximumDeliveryCount();
            final int numDeliveries = queueEntry.getDeliveryCount();
            return maximumDeliveryCount != 0 && numDeliveries >= maximumDeliveryCount;
        }

        return false;
    }

    /**
     * Called to resend all outstanding unacknowledged messages to this same channel.
     *
     */
    private void resend()
    {


        final Map<Long, MessageInstance> msgToRequeue = new LinkedHashMap<Long, MessageInstance>();
        final Map<Long, MessageInstance> msgToResend = new LinkedHashMap<Long, MessageInstance>();

        if (_logger.isDebugEnabled())
        {
            _logger.debug("unacked map Size:" + _unacknowledgedMessageMap.size());
        }

        // Process the Unacked-Map.
        // Marking messages who still have a consumer for to be resent
        // and those that don't to be requeued.
        _unacknowledgedMessageMap.visit(new ExtractResendAndRequeue(_unacknowledgedMessageMap,
                                                                    msgToRequeue,
                                                                    msgToResend
        ));


        // Process Messages to Resend
        if (_logger.isDebugEnabled())
        {
            if (!msgToResend.isEmpty())
            {
                _logger.debug("Preparing (" + msgToResend.size() + ") message to resend.");
            }
            else
            {
                _logger.debug("No message to resend.");
            }
        }

        for (Map.Entry<Long, MessageInstance> entry : msgToResend.entrySet())
        {
            MessageInstance message = entry.getValue();
            long deliveryTag = entry.getKey();

            //Amend the delivery counter as the client hasn't seen these messages yet.
            message.decrementDeliveryCount();

            // Without any details from the client about what has been processed we have to mark
            // all messages in the unacked map as redelivered.
            message.setRedelivered();

            if (!message.resend())
            {
                msgToRequeue.put(deliveryTag, message);
            }
        } // for all messages
        // } else !isSuspend

        if (_logger.isDebugEnabled())
        {
            if (!msgToRequeue.isEmpty())
            {
                _logger.debug("Preparing (" + msgToRequeue.size() + ") message to requeue");
            }
        }

        // Process Messages to Requeue at the front of the queue
        for (Map.Entry<Long, MessageInstance> entry : msgToRequeue.entrySet())
        {
            MessageInstance message = entry.getValue();
            long deliveryTag = entry.getKey();

            //Amend the delivery counter as the client hasn't seen these messages yet.
            message.decrementDeliveryCount();

            _unacknowledgedMessageMap.remove(deliveryTag);

            message.setRedelivered();
            message.release(message.getAcquiringConsumer());

        }
    }


    /**
     * Acknowledge one or more messages.
     *
     * @param deliveryTag the last delivery tag
     * @param multiple    if true will acknowledge all messages up to an including the delivery tag. if false only
     *                    acknowledges the single message specified by the delivery tag
     *
     */
    private void acknowledgeMessage(long deliveryTag, boolean multiple)
    {
        Collection<MessageInstance> ackedMessages = getAckedMessages(deliveryTag, multiple);
        _transaction.dequeue(ackedMessages, new MessageAcknowledgeAction(ackedMessages));
    }

    private Collection<MessageInstance> getAckedMessages(long deliveryTag, boolean multiple)
    {

        return _unacknowledgedMessageMap.acknowledge(deliveryTag, multiple);

    }

    /**
     * Used only for testing purposes.
     *
     * @return the map of unacknowledged messages
     */
    public UnacknowledgedMessageMap getUnacknowledgedMessageMap()
    {
        return _unacknowledgedMessageMap;
    }

    /**
     * Called from the ChannelFlowHandler to suspend this Channel
     * @param suspended boolean, should this Channel be suspended
     */
    public void setSuspended(boolean suspended)
    {
        boolean wasSuspended = _suspended.getAndSet(suspended);
        if (wasSuspended != suspended)
        {
            // Log Flow Started before we start the subscriptions
            if (!suspended && _logChannelFlowMessages)
            {
                messageWithSubject(ChannelMessages.FLOW("Started"));
            }


            // This section takes two different approaches to perform to perform
            // the same function. Ensuring that the Subscription has taken note
            // of the change in Channel State

            // Here we have become unsuspended and so we ask each the queue to
            // perform an Async delivery for each of the subscriptions in this
            // Channel. The alternative would be to ensure that the subscription
            // had received the change in suspension state. That way the logic
            // behind deciding to start an async delivery was located with the
            // Subscription.
            if (wasSuspended)
            {
                // may need to deliver queued messages
                for (ConsumerTarget_0_8 s : getConsumerTargets())
                {
                    for(MessageInstanceConsumer consumer : s.getConsumers())
                    {
                        consumer.externalStateChange();
                    }
                }
            }


            // Here we have become suspended so we need to ensure that each of
            // the Subscriptions has noticed this change so that we can be sure
            // they are not still sending messages. Again the code here is a
            // very simplistic approach to ensure that the change of suspension
            // has been noticed by each of the Subscriptions. Unlike the above
            // case we don't actually need to do anything else.
            if (!wasSuspended)
            {
                // may need to deliver queued messages
                ensureConsumersNoticedStateChange();
            }


            // Log Suspension only after we have confirmed all suspensions are
            // stopped.
            if (suspended && _logChannelFlowMessages)
            {
                messageWithSubject(ChannelMessages.FLOW("Stopped"));
            }

        }
    }

    public boolean isSuspended()
    {
        return _suspended.get()  || _closing.get() || _connection.isClosing();
    }


    public void commit(final Runnable immediateAction, boolean async)
    {


        if(async && _transaction instanceof LocalTransaction)
        {

            ((LocalTransaction)_transaction).commitAsync(new Runnable()
            {
                @Override
                public void run()
                {
                    try
                    {
                        immediateAction.run();
                    }
                    finally
                    {
                        _txnCommits.incrementAndGet();
                        _txnStarts.incrementAndGet();
                        decrementOutstandingTxnsIfNecessary();
                    }
                }
            });
        }
        else
        {
            _transaction.commit(immediateAction);

            _txnCommits.incrementAndGet();
            _txnStarts.incrementAndGet();
            decrementOutstandingTxnsIfNecessary();
        }
        resetUncommittedMessages();
    }

    private void resetUncommittedMessages()
    {
        _uncommittedMessageSize = 0l;
        _uncommittedMessages.clear();
    }

    private void rollback(Runnable postRollbackTask)
    {

        // stop all subscriptions
        _rollingBack = true;
        boolean requiresSuspend = _suspended.compareAndSet(false,true);  // TODO This is probably superfluous owing to the
        // message assignment suspended logic in NBC.

        // ensure all subscriptions have seen the change to the channel state
        ensureConsumersNoticedStateChange();

        try
        {
            _transaction.rollback();
        }
        finally
        {
            _rollingBack = false;

            _txnRejects.incrementAndGet();
            _txnStarts.incrementAndGet();
            decrementOutstandingTxnsIfNecessary();
            resetUncommittedMessages();
        }

        postRollbackTask.run();

        for(MessageInstance entry : _resendList)
        {
            MessageInstanceConsumer sub = entry.getAcquiringConsumer();
            if (sub == null || sub.isClosed())
            {
                entry.release(sub);
            }
            else
            {
                entry.resend();
            }
        }
        _resendList.clear();

        if(requiresSuspend)
        {
            _suspended.set(false);
            for(ConsumerTarget_0_8 target : getConsumerTargets())
            {
                for(MessageInstanceConsumer consumer : target.getConsumers())
                {
                    consumer.externalStateChange();
                }
            }

        }
    }

    public String toString()
    {
        return "("+ _suspended.get() + ", " + _closing.get() + ", " + _connection.isClosing() + ") "+"["+ _connection.toString()+":"+_channelId+"]";
    }

    public boolean isClosing()
    {
        return _closing.get();
    }

    public AMQPConnection_0_8 getConnection()
    {
        return _connection;
    }

    public void setCredit(final long prefetchSize, final int prefetchCount)
    {
        if (!_prefetchLoggedForChannel)
        {
            message(ChannelMessages.PREFETCH_SIZE(prefetchSize, prefetchCount));
            _prefetchLoggedForChannel = true;
        }

        if (prefetchCount <= 1 && prefetchSize == 0 )
        {
            _logChannelFlowMessages = false;
        }
        _creditManager.setCreditLimits(prefetchSize, prefetchCount);
    }

    public MessageStore getMessageStore()
    {
        return _messageStore;
    }

    public ClientDeliveryMethod getClientDeliveryMethod()
    {
        return _clientDeliveryMethod;
    }

    private final RecordDeliveryMethod _recordDeliveryMethod = new RecordDeliveryMethod()
        {

            public void recordMessageDelivery(final MessageInstanceConsumer sub, final MessageInstance entry, final long deliveryTag)
            {
                addUnacknowledgedMessage(entry, deliveryTag, sub);
            }
        };

    public RecordDeliveryMethod getRecordDeliveryMethod()
    {
        return _recordDeliveryMethod;
    }


    private AMQMessage createAMQMessage(StoredMessage<MessageMetaData> handle)
    {

        AMQMessage message = new AMQMessage(handle, _connection.getReference());

        return message;
    }

    @Override
    public UUID getId()
    {
        return _id;
    }

    @Override
    public AMQPConnection<?> getAMQPConnection()
    {
        return _connection;
    }

    public LogSubject getLogSubject()
    {
        return _logSubject;
    }

    @Override
    public int compareTo(AMQSessionModel o)
    {
        return getId().compareTo(o.getId());
    }

    @Override
    public void addDeleteTask(final Action<? super AMQChannel> task)
    {
        _taskList.add(task);
    }

    @Override
    public void removeDeleteTask(final Action<? super AMQChannel> task)
    {
        _taskList.remove(task);
    }

    public Subject getSubject()
    {
        return _subject;
    }

    public boolean hasCurrentMessage()
    {
        return _currentMessage != null;
    }

    public long getMaxUncommittedInMemorySize()
    {
        return _maxUncommittedInMemorySize;
    }

    private class NoLocalFilter implements MessageFilter
    {

        private final Object _connectionReference;

        public NoLocalFilter()
        {
            _connectionReference = getConnectionReference();
        }

        @Override
        public String getName()
        {
            return AMQPFilterTypes.NO_LOCAL.toString();
        }

        @Override
        public boolean matches(final Filterable message)
        {
            return message.getConnectionReference() != _connectionReference;
        }

        @Override
        public boolean startAtTail()
        {
            return false;
        }

        @Override
        public String toString()
        {
            return "NoLocalFilter[]";
        }
    }

    private class GetDeliveryMethod implements ClientDeliveryMethod
    {

        private final FlowCreditManager _singleMessageCredit;
        private final MessageSource _queue;
        private boolean _deliveredMessage;

        public GetDeliveryMethod(final FlowCreditManager singleMessageCredit,
                                 final MessageSource queue)
        {
            _singleMessageCredit = singleMessageCredit;
            _queue = queue;
        }

        @Override
        public long deliverToClient(final MessageInstanceConsumer consumer, final ServerMessage message,
                                    final InstanceProperties props, final long deliveryTag)
        {
            _singleMessageCredit.useCreditForMessage(message.getSize());
            int queueSize = _queue instanceof Queue ? ((Queue<?>)_queue).getQueueDepthMessages() : 0;
            long size = _connection.getProtocolOutputConverter().writeGetOk(message,
                                                                            props,
                                                                            AMQChannel.this.getChannelId(),
                                                                            deliveryTag,
                                                                            queueSize);

            _deliveredMessage = true;
            return size;
        }

        public boolean hasDeliveredMessage()
        {
            return _deliveredMessage;
        }
    }


    private class ImmediateAction implements Action<BaseMessageInstance>
    {

        public ImmediateAction()
        {
        }

        public void performAction(BaseMessageInstance entry)
        {
            TransactionLogResource queue = entry.getOwningResource();

            if (!entry.getDeliveredToConsumer() && entry.acquire())
            {

                ServerTransaction txn = new LocalTransaction(_messageStore);
                final AMQMessage message = (AMQMessage) entry.getMessage();
                MessageReference ref = message.newReference();
                try
                {
                    entry.delete();
                    txn.dequeue(entry.getEnqueueRecord(),
                                new ServerTransaction.Action()
                                {
                                    @Override
                                    public void postCommit()
                                    {
                                        final ProtocolOutputConverter outputConverter =
                                                    _connection.getProtocolOutputConverter();

                                        outputConverter.writeReturn(message.getMessagePublishInfo(),
                                                                    message.getContentHeaderBody(),
                                                                    message,
                                                                    _channelId,
                                                                    AMQConstant.NO_CONSUMERS.getCode(),
                                                                    IMMEDIATE_DELIVERY_REPLY_TEXT);

                                    }

                                    @Override
                                    public void onRollback()
                                    {

                                    }
                                }
                               );
                    txn.commit();
                }
                finally
                {
                    ref.release();
                }


            }
            else
            {
                if(queue instanceof CapacityChecker)
                {
                    ((CapacityChecker)queue).checkCapacity(AMQChannel.this);
                }
            }

        }
    }

    private final class CapacityCheckAction implements Action<BaseMessageInstance>
    {
        @Override
        public void performAction(final BaseMessageInstance entry)
        {
            TransactionLogResource queue = entry.getOwningResource();
            if(queue instanceof CapacityChecker)
            {
                ((CapacityChecker)queue).checkCapacity(AMQChannel.this);
            }
        }
    }

    private class MessageAcknowledgeAction implements ServerTransaction.Action
    {
        private Collection<MessageInstance> _ackedMessages;

        public MessageAcknowledgeAction(Collection<MessageInstance> ackedMessages)
        {
            _ackedMessages = ackedMessages;
        }

        public void postCommit()
        {
            try
            {
                for(MessageInstance entry : _ackedMessages)
                {
                    entry.delete();
                }
            }
            finally
            {
                _ackedMessages = Collections.emptySet();
            }

        }

        public void onRollback()
        {
            // explicit rollbacks resend the message after the rollback-ok is sent
            if(_rollingBack)
            {
                for(MessageInstance entry : _ackedMessages)
                {
                    entry.makeAcquisitionStealable();
                }
                _resendList.addAll(_ackedMessages);
            }
            else
            {
                try
                {
                    for(MessageInstance entry : _ackedMessages)
                    {
                        entry.release(entry.getAcquiringConsumer());
                    }
                }
                finally
                {
                    _ackedMessages = Collections.emptySet();
                }
            }

        }
    }

    private class WriteReturnAction implements ServerTransaction.Action
    {
        private final AMQConstant _errorCode;
        private final String _description;
        private final MessageReference<AMQMessage> _reference;

        public WriteReturnAction(AMQConstant errorCode,
                                 String description,
                                 AMQMessage message)
        {
            _errorCode = errorCode;
            _description = description;
            _reference = message.newReference();
        }

        public void postCommit()
        {
            AMQMessage message = _reference.getMessage();
            _connection.getProtocolOutputConverter().writeReturn(message.getMessagePublishInfo(),
                                                          message.getContentHeaderBody(),
                                                          message,
                                                          _channelId,
                                                          _errorCode.getCode(),
                                                          AMQShortString.validValueOf(_description));
            _reference.release();
        }

        public void onRollback()
        {
            _reference.release();
        }
    }

    public synchronized void block()
    {
        if(_blockingEntities.add(this))
        {

            if(_blocking.compareAndSet(false,true))
            {
                messageWithSubject(ChannelMessages.FLOW_ENFORCED("** All Queues **"));


                getConnection().notifyWork();
            }
        }
    }

    public synchronized void unblock()
    {
        if(_blockingEntities.remove(this))
        {
            if(_blockingEntities.isEmpty() && _blocking.compareAndSet(true,false))
            {
                messageWithSubject(ChannelMessages.FLOW_REMOVED());
                getConnection().notifyWork();
            }
        }
    }


    public synchronized void block(Queue<?> queue)
    {
        if(_blockingEntities.add(queue))
        {

            if(_blocking.compareAndSet(false,true))
            {
                messageWithSubject(ChannelMessages.FLOW_ENFORCED(queue.getName()));
                getConnection().notifyWork();

            }
        }
    }

    public synchronized void unblock(Queue<?> queue)
    {
        if(_blockingEntities.remove(queue))
        {
            if(_blockingEntities.isEmpty() && _blocking.compareAndSet(true,false) && !isClosing())
            {
                messageWithSubject(ChannelMessages.FLOW_REMOVED());
                getConnection().notifyWork();
            }
        }
    }

    @Override
    public void transportStateChanged()
    {
        _creditManager.restoreCredit(0, 0);
        _noAckCreditManager.restoreCredit(0, 0);
    }

    @Override
    public Object getConnectionReference()
    {
        return getConnection().getReference();
    }

    public int getUnacknowledgedMessageCount()
    {
        return getUnacknowledgedMessageMap().size();
    }

    private void flow(boolean flow)
    {
        MethodRegistry methodRegistry = _connection.getMethodRegistry();
        AMQMethodBody responseBody = methodRegistry.createChannelFlowBody(flow);
        _connection.writeFrame(responseBody.generateFrame(_channelId));
    }

    @Override
    public boolean getBlocking()
    {
        return _blocking.get();
    }

    public NamedAddressSpace getAddressSpace()
    {
        return getConnection().getAddressSpace();
    }

    private void deadLetter(long deliveryTag)
    {
        final UnacknowledgedMessageMap unackedMap = getUnacknowledgedMessageMap();
        final MessageInstance rejectedQueueEntry = unackedMap.remove(deliveryTag);

        if (rejectedQueueEntry == null)
        {
            _logger.warn("No message found, unable to DLQ delivery tag: " + deliveryTag);
        }
        else
        {
            final ServerMessage msg = rejectedQueueEntry.getMessage();
            int requeues = 0;
            if (rejectedQueueEntry.makeAcquisitionUnstealable(rejectedQueueEntry.getAcquiringConsumer()))
            {
                requeues = rejectedQueueEntry.routeToAlternate(new Action<BaseMessageInstance>()
                {
                    @Override
                    public void performAction(final BaseMessageInstance requeueEntry)
                    {
                        messageWithSubject(ChannelMessages.DEADLETTERMSG(msg.getMessageNumber(),
                                                                         requeueEntry.getOwningResource()
                                                                               .getName()));
                    }
                }, null);
            }

            if(requeues == 0)
            {

                final TransactionLogResource owningResource = rejectedQueueEntry.getOwningResource();
                if(owningResource instanceof Queue)
                {
                    final Queue<?> queue = (Queue<?>) owningResource;

                    final Exchange altExchange = queue.getAlternateExchange();

                    if (altExchange == null)
                    {
                        if (_logger.isDebugEnabled())
                        {
                            _logger.debug(
                                    "No alternate exchange configured for queue, must discard the message as unable to DLQ: delivery tag: "
                                    + deliveryTag);
                        }
                        messageWithSubject(ChannelMessages.DISCARDMSG_NOALTEXCH(msg.getMessageNumber(),
                                                                                queue.getName(),
                                                                                msg.getInitialRoutingAddress()));

                    }
                    else
                    {
                        if (_logger.isDebugEnabled())
                        {
                            _logger.debug(
                                    "Routing process provided no queues to enqueue the message on, must discard message as unable to DLQ: delivery tag: "
                                    + deliveryTag);
                        }
                        messageWithSubject(ChannelMessages.DISCARDMSG_NOROUTE(msg.getMessageNumber(),
                                                                              altExchange.getName()));
                    }
                }
            }

        }
    }

    public void recordFuture(final ListenableFuture<Void> future, final ServerTransaction.Action action)
    {
        _unfinishedCommandsQueue.add(new AsyncCommand(future, action));
    }

    public void sync()
    {
        if(_logger.isDebugEnabled())
        {
            _logger.debug("sync() called on channel " + debugIdentity());
        }

        AsyncCommand cmd;
        while((cmd = _unfinishedCommandsQueue.poll()) != null)
        {
            cmd.complete();
        }
        if(_transaction instanceof LocalTransaction)
        {
            ((LocalTransaction)_transaction).sync();
        }
    }

    private static class AsyncCommand
    {
        private final ListenableFuture<Void> _future;
        private ServerTransaction.Action _action;

        public AsyncCommand(final ListenableFuture<Void> future, final ServerTransaction.Action action)
        {
            _future = future;
            _action = action;
        }

        void complete()
        {
            boolean interrupted = false;
            try
            {
                while (true)
                {
                    try
                    {
                        _future.get();
                        break;
                    }
                    catch (InterruptedException e)
                    {
                        interrupted = true;
                    }

                }
            }
            catch(ExecutionException e)
            {
                if(e.getCause() instanceof RuntimeException)
                {
                    throw (RuntimeException)e.getCause();
                }
                else if(e.getCause() instanceof Error)
                {
                    throw (Error) e.getCause();
                }
                else
                {
                    throw new ServerScopedRuntimeException(e.getCause());
                }
            }
            if(interrupted)
            {
                Thread.currentThread().interrupt();
            }
            _action.postCommit();
            _action = null;
        }
    }

    @Override
    public int getConsumerCount()
    {
        return _tag2SubscriptionTargetMap.size();
    }

    @Override
    public Collection<Consumer<?>> getConsumers()
    {
        return Collections.unmodifiableCollection(_consumers);
    }

    private class ConsumerClosedListener extends AbstractConfigurationChangeListener
    {
        @Override
        public void stateChanged(final ConfiguredObject object, final State oldState, final State newState)
        {
            if(newState == State.DELETED)
            {
                consumerRemoved((Consumer<?>)object);
            }
        }

    }

    private void consumerAdded(final Consumer<?> consumer)
    {
        for(ConsumerListener l : _consumerListeners)
        {
            l.consumerAdded(consumer);
        }
    }

    private void consumerRemoved(final Consumer<?> consumer)
    {
        for(ConsumerListener l : _consumerListeners)
        {
            l.consumerRemoved(consumer);
        }
    }

    @Override
    public void addConsumerListener(ConsumerListener listener)
    {
        _consumerListeners.add(listener);
    }

    @Override
    public void removeConsumerListener(ConsumerListener listener)
    {
        _consumerListeners.remove(listener);
    }

    @Override
    public void setModelObject(final Session<?> session)
    {
        _modelObject = session;
    }

    @Override
    public Session<?> getModelObject()
    {
        return _modelObject;
    }

    @Override
    public long getTransactionStartTime()
    {
        ServerTransaction serverTransaction = _transaction;
        if (serverTransaction.isTransactional())
        {
            return serverTransaction.getTransactionStartTime();
        }
        else
        {
            return 0L;
        }
    }

    @Override
    public long getTransactionUpdateTime()
    {
        ServerTransaction serverTransaction = _transaction;
        if (serverTransaction.isTransactional())
        {
            return serverTransaction.getTransactionUpdateTime();
        }
        else
        {
            return 0L;
        }
    }

    @Override
    public void receiveAccessRequest(final AMQShortString realm,
                                     final boolean exclusive,
                                     final boolean passive,
                                     final boolean active, final boolean write, final boolean read)
    {
        if(_logger.isDebugEnabled())
        {
            _logger.debug("RECV[" + _channelId + "] AccessRequest[" +" realm: " + realm +
                          " exclusive: " + exclusive +
                          " passive: " + passive +
                          " active: " + active +
                          " write: " + write + " read: " + read + " ]");
        }

        MethodRegistry methodRegistry = _connection.getMethodRegistry();

        if (ProtocolVersion.v0_91.equals(_connection.getProtocolVersion()))
        {
            _connection.sendConnectionClose(AMQConstant.COMMAND_INVALID,
                    "AccessRequest not present in AMQP versions other than 0-8, 0-9",
                    _channelId);
        }
        else
        {
            // We don't implement access control class, but to keep clients happy that expect it
            // always use the "0" ticket.
            AccessRequestOkBody response = methodRegistry.createAccessRequestOkBody(0);
            sync();
            _connection.writeFrame(response.generateFrame(_channelId));
        }
    }

    @Override
    public void receiveBasicAck(final long deliveryTag, final boolean multiple)
    {
        if(_logger.isDebugEnabled())
        {
            _logger.debug("RECV[" + _channelId + "] BasicAck[" +" deliveryTag: " + deliveryTag + " multiple: " + multiple + " ]");
        }

        acknowledgeMessage(deliveryTag, multiple);
    }

    @Override
    public void receiveBasicCancel(final AMQShortString consumerTag, final boolean nowait)
    {

        if(_logger.isDebugEnabled())
        {
            _logger.debug("RECV[" + _channelId + "] BasicCancel[" +" consumerTag: " + consumerTag + " noWait: " + nowait + " ]");
        }

        unsubscribeConsumer(consumerTag);
        if (!nowait)
        {
            MethodRegistry methodRegistry = _connection.getMethodRegistry();
            BasicCancelOkBody cancelOkBody = methodRegistry.createBasicCancelOkBody(consumerTag);
            sync();
            _connection.writeFrame(cancelOkBody.generateFrame(_channelId));
        }
    }

    @Override
    public void receiveBasicConsume(final AMQShortString queue,
                                    final AMQShortString consumerTag,
                                    final boolean noLocal,
                                    final boolean noAck,
                                    final boolean exclusive, final boolean nowait, final FieldTable arguments)
    {

        if(_logger.isDebugEnabled())
        {
            _logger.debug("RECV[" + _channelId + "] BasicConsume[" +" queue: " + queue +
                          " consumerTag: " + consumerTag +
                          " noLocal: " + noLocal +
                          " noAck: " + noAck +
                          " exclusive: " + exclusive + " nowait: " + nowait + " arguments: " + arguments + " ]");
        }

        AMQShortString consumerTag1 = consumerTag;
        NamedAddressSpace vHost = _connection.getAddressSpace();
        sync();
        String queueName = AMQShortString.toString(queue);

        MessageSource queue1 = queueName == null ? getDefaultQueue() : vHost.getAttainedMessageSource(queueName);
        final Collection<MessageSource> sources = new HashSet<>();
        if (queue1 != null)
        {
            sources.add(queue1);
        }
        else if (_connection.getContextProvider().getContextValue(Boolean.class, "qpid.enableMultiQueueConsumers")
                 && arguments != null
                 && arguments.get("x-multiqueue") instanceof Collection)
        {
            for (Object object : (Collection<Object>) arguments.get("x-multiqueue"))
            {
                String sourceName = String.valueOf(object);
                sourceName = sourceName.trim();
                if (sourceName.length() != 0)
                {
                    MessageSource source = vHost.getAttainedMessageSource(sourceName);
                    if (source == null)
                    {
                        sources.clear();
                        break;
                    }
                    else
                    {
                        sources.add(source);
                    }
                }
            }
            queueName = arguments.get("x-multiqueue").toString();
        }

        if (sources.isEmpty())
        {
            if (_logger.isDebugEnabled())
            {
                _logger.debug("No queue for '" + queueName + "'");
            }
            if (queueName != null)
            {
                closeChannel(AMQConstant.NOT_FOUND, "No such queue, '" + queueName + "'");
            }
            else
            {
                _connection.sendConnectionClose(AMQConstant.NOT_ALLOWED,
                        "No queue name provided, no default queue defined.", _channelId);
            }
        }
        else
        {
            try
            {
                consumerTag1 = consumeFromSource(consumerTag1,
                                                 sources,
                                                 !noAck,
                                                 arguments,
                                                 exclusive,
                                                 noLocal);
                if (!nowait)
                {
                    MethodRegistry methodRegistry = _connection.getMethodRegistry();
                    AMQMethodBody responseBody = methodRegistry.createBasicConsumeOkBody(consumerTag1);
                    _connection.writeFrame(responseBody.generateFrame(_channelId));

                }
            }
            catch (ConsumerTagInUseException cte)
            {

                _connection.sendConnectionClose(AMQConstant.NOT_ALLOWED,
                        "Non-unique consumer tag, '" + consumerTag1
                                + "'", _channelId);
            }
            catch (AMQInvalidArgumentException ise)
            {
                _connection.sendConnectionClose(AMQConstant.ARGUMENT_INVALID, ise.getMessage(), _channelId);


            }
            catch (Queue.ExistingExclusiveConsumer e)
            {
                _connection.sendConnectionClose(AMQConstant.ACCESS_REFUSED,
                        "Cannot subscribe to queue '"
                                + queue1.getName()
                                + "' as it already has an existing exclusive consumer", _channelId);

            }
            catch (Queue.ExistingConsumerPreventsExclusive e)
            {
                _connection.sendConnectionClose(AMQConstant.ACCESS_REFUSED,
                        "Cannot subscribe to queue '"
                                + queue1.getName()
                                + "' exclusively as it already has a consumer", _channelId);

            }
            catch (AccessControlException e)
            {
                _connection.sendConnectionClose(AMQConstant.ACCESS_REFUSED, "Cannot subscribe to queue '"
                        + queue1.getName()
                        + "' permission denied", _channelId);

            }
            catch (MessageSource.ConsumerAccessRefused consumerAccessRefused)
            {
                _connection.sendConnectionClose(AMQConstant.ACCESS_REFUSED,
                        "Cannot subscribe to queue '"
                                + queue1.getName()
                                + "' as it already has an incompatible exclusivity policy", _channelId);

            }

        }
    }

    @Override
    public void receiveBasicGet(final AMQShortString queueName, final boolean noAck)
    {
        if(_logger.isDebugEnabled())
        {
            _logger.debug("RECV[" + _channelId + "] BasicGet[" +" queue: " + queueName + " noAck: " + noAck + " ]");
        }

        NamedAddressSpace vHost = _connection.getAddressSpace();
        sync();
        MessageSource queue = queueName == null ? getDefaultQueue() : vHost.getAttainedMessageSource(queueName.toString());
        if (queue == null)
        {
            if (_logger.isDebugEnabled())
            {
                _logger.debug("No queue for '" + queueName + "'");
            }
            if (queueName != null)
            {
                _connection.sendConnectionClose(AMQConstant.NOT_FOUND, "No such queue, '" + queueName + "'", _channelId);

            }
            else
            {
                _connection.sendConnectionClose(AMQConstant.NOT_ALLOWED,
                        "No queue name provided, no default queue defined.", _channelId);

            }
        }
        else
        {

            try
            {
                if (!performGet(queue, !noAck))
                {
                    MethodRegistry methodRegistry = _connection.getMethodRegistry();

                    BasicGetEmptyBody responseBody = methodRegistry.createBasicGetEmptyBody(null);

                    _connection.writeFrame(responseBody.generateFrame(_channelId));
                }
            }
            catch (AccessControlException e)
            {
                _connection.sendConnectionClose(AMQConstant.ACCESS_REFUSED, e.getMessage(), _channelId);
            }
            catch (MessageSource.ExistingExclusiveConsumer e)
            {
                _connection.sendConnectionClose(AMQConstant.NOT_ALLOWED, "Queue has an exclusive consumer", _channelId);
            }
            catch (MessageSource.ExistingConsumerPreventsExclusive e)
            {
                _connection.sendConnectionClose(AMQConstant.INTERNAL_ERROR,
                        "The GET request has been evaluated as an exclusive consumer, " +
                                "this is likely due to a programming error in the Qpid broker", _channelId);
            }
            catch (MessageSource.ConsumerAccessRefused consumerAccessRefused)
            {
                _connection.sendConnectionClose(AMQConstant.NOT_ALLOWED,
                        "Queue has an incompatible exclusivity policy", _channelId);
            }
        }
    }

    @Override
    public void receiveBasicPublish(final AMQShortString exchangeName,
                                    final AMQShortString routingKey,
                                    final boolean mandatory,
                                    final boolean immediate)
    {
        if(_logger.isDebugEnabled())
        {
            _logger.debug("RECV[" + _channelId + "] BasicPublish[" +" exchange: " + exchangeName +
                          " routingKey: " + routingKey +
                          " mandatory: " + mandatory +
                          " immediate: " + immediate + " ]");
        }



        NamedAddressSpace vHost = _connection.getAddressSpace();

        if(blockingTimeoutExceeded())
        {
            message(ChannelMessages.FLOW_CONTROL_IGNORED());
            closeChannel(AMQConstant.MESSAGE_TOO_LARGE,
                         "Channel flow control was requested, but not enforced by sender");
        }
        else
        {
            MessageDestination destination;

            if (isDefaultExchange(exchangeName))
            {
                destination = vHost.getDefaultDestination();
            }
            else
            {
                destination = vHost.getAttainedMessageDestination(exchangeName.toString());
            }

            // if the exchange does not exist we raise a channel exception
            if (destination == null)
            {
                closeChannel(AMQConstant.NOT_FOUND, "Unknown exchange name: '" + exchangeName + "'");
            }
            else
            {

                MessagePublishInfo info = new MessagePublishInfo(exchangeName,
                                                                 immediate,
                                                                 mandatory,
                                                                 routingKey);

                try
                {
                    setPublishFrame(info, destination);
                }
                catch (AccessControlException e)
                {
                    _connection.sendConnectionClose(AMQConstant.ACCESS_REFUSED, e.getMessage(), getChannelId());

                }
            }
        }
    }

    @Override
    public EventLogger getEventLogger()
    {
        return getConnection().getEventLogger();
    }

    private boolean blockingTimeoutExceeded()
    {

        return _wireBlockingState && (System.currentTimeMillis() - _blockTime) > _blockingTimeout;
    }

    @Override
    public void receiveBasicQos(final long prefetchSize, final int prefetchCount, final boolean global)
    {
        if(_logger.isDebugEnabled())
        {
            _logger.debug("RECV[" + _channelId + "] BasicQos[" +" prefetchSize: " + prefetchSize + " prefetchCount: " + prefetchCount + " global: " + global + " ]");
        }

        sync();
        setCredit(prefetchSize, prefetchCount);

        MethodRegistry methodRegistry = _connection.getMethodRegistry();
        AMQMethodBody responseBody = methodRegistry.createBasicQosOkBody();
        _connection.writeFrame(responseBody.generateFrame(getChannelId()));

    }

    @Override
    public void receiveBasicRecover(final boolean requeue, final boolean sync)
    {
        if(_logger.isDebugEnabled())
        {
            _logger.debug("RECV[" + _channelId + "] BasicRecover[" + " requeue: " + requeue + " sync: " + sync + " ]");
        }

        resend();

        if (sync)
        {
            MethodRegistry methodRegistry = _connection.getMethodRegistry();
            AMQMethodBody recoverOk = methodRegistry.createBasicRecoverSyncOkBody();
            sync();
            _connection.writeFrame(recoverOk.generateFrame(getChannelId()));

        }

    }

    @Override
    public void receiveBasicReject(final long deliveryTag, final boolean requeue)
    {
        if(_logger.isDebugEnabled())
        {
            _logger.debug("RECV[" + _channelId + "] BasicReject[" +" deliveryTag: " + deliveryTag + " requeue: " + requeue + " ]");
        }

        MessageInstance message = getUnacknowledgedMessageMap().get(deliveryTag);

        if (message == null)
        {
            _logger.warn("Dropping reject request as message is null for tag:" + deliveryTag);
        }
        else
        {

            if (message.getMessage() == null)
            {
                _logger.warn("Message has already been purged, unable to Reject.");
            }
            else
            {

                if (_logger.isDebugEnabled())
                {
                    _logger.debug("Rejecting: DT:" + deliveryTag
                                                             + "-" + message.getMessage() +
                                  ": Requeue:" + requeue
                                  +
                                  " on channel:" + debugIdentity());
                }

                if (requeue)
                {
                    message.decrementDeliveryCount();

                    requeue(deliveryTag);
                }
                else
                {
                    // Since the JMS client abuses the reject flag for requeing after rollback, we won't set reject here
                    // as it would prevent redelivery
                    // message.reject();

                    final boolean maxDeliveryCountEnabled = isMaxDeliveryCountEnabled(deliveryTag);
                    if (_logger.isDebugEnabled())
                    {
                        _logger.debug("maxDeliveryCountEnabled: "
                                      + maxDeliveryCountEnabled
                                      + " deliveryTag "
                                      + deliveryTag);
                    }
                    if (maxDeliveryCountEnabled)
                    {
                        final boolean deliveredTooManyTimes = isDeliveredTooManyTimes(deliveryTag);
                        if (_logger.isDebugEnabled())
                        {
                            _logger.debug("deliveredTooManyTimes: "
                                          + deliveredTooManyTimes
                                          + " deliveryTag "
                                          + deliveryTag);
                        }
                        if (deliveredTooManyTimes)
                        {
                            deadLetter(deliveryTag);
                        }
                        else
                        {
                            //this requeue represents a message rejected because of a recover/rollback that we
                            //are not ready to DLQ. We rely on the reject command to resend from the unacked map
                            //and therefore need to increment the delivery counter so we cancel out the effect
                            //of the AMQChannel#resend() decrement.
                            message.incrementDeliveryCount();
                        }
                    }
                    else
                    {
                        requeue(deliveryTag);
                    }
                }
            }
        }
    }

    @Override
    public void receiveChannelClose(final int replyCode,
                                    final AMQShortString replyText,
                                    final int classId,
                                    final int methodId)
    {
        if(_logger.isDebugEnabled())
        {
            _logger.debug("RECV[" + _channelId + "] ChannelClose[" +" replyCode: " + replyCode + " replyText: " + replyText + " classId: " + classId + " methodId: " + methodId + " ]");
        }


        sync();
        _connection.closeChannel(this);

        _connection.writeFrame(new AMQFrame(getChannelId(),
                                            _connection.getMethodRegistry().createChannelCloseOkBody()));
    }

    @Override
    public void receiveChannelCloseOk()
    {
        if(_logger.isDebugEnabled())
        {
            _logger.debug("RECV[" + _channelId + "] ChannelCloseOk");
        }

        _connection.closeChannelOk(getChannelId());
    }

    @Override
    public void receiveMessageContent(final QpidByteBuffer data)
    {
        if(_logger.isDebugEnabled())
        {
            _logger.debug("RECV[" + _channelId + "] MessageContent[" +" data: " + hex(data,_connection.getBinaryDataLimit()) + " ] ");
        }

        if(hasCurrentMessage())
        {
            publishContentBody(new ContentBody(data));
        }
        else
        {
            _connection.sendConnectionClose(AMQConstant.COMMAND_INVALID,
                    "Attempt to send a content header without first sending a publish frame",
                    _channelId);
        }
    }

    @Override
    public void receiveMessageHeader(final BasicContentHeaderProperties properties, final long bodySize)
    {
        if(_logger.isDebugEnabled())
        {
            _logger.debug("RECV[" + _channelId + "] MessageHeader[ properties: {" + properties + "} bodySize: " + bodySize + " ]");
        }

        if(hasCurrentMessage())
        {
            if(bodySize > _connection.getMaxMessageSize())
            {
                closeChannel(AMQConstant.MESSAGE_TOO_LARGE,
                             "Message size of " + bodySize + " greater than allowed maximum of " + _connection.getMaxMessageSize());
            }
            publishContentHeader(new ContentHeaderBody(properties, bodySize));
        }
        else
        {
            _connection.sendConnectionClose(AMQConstant.COMMAND_INVALID,
                    "Attempt to send a content header without first sending a publish frame",
                    _channelId);
        }
    }

    @Override
    public boolean ignoreAllButCloseOk()
    {
        return _connection.ignoreAllButCloseOk() || _connection.channelAwaitingClosure(_channelId);
    }

    @Override
    public void receiveBasicNack(final long deliveryTag, final boolean multiple, final boolean requeue)
    {
        if(_logger.isDebugEnabled())
        {
            _logger.debug("RECV[" + _channelId + "] BasicNack[" +" deliveryTag: " + deliveryTag + " multiple: " + multiple + " requeue: " + requeue + " ]");
        }

        Map<Long, MessageInstance> nackedMessageMap = new LinkedHashMap<>();
        _unacknowledgedMessageMap.collect(deliveryTag, multiple, nackedMessageMap);

        for(MessageInstance message : nackedMessageMap.values())
        {

            if (message == null)
            {
                _logger.warn("Ignoring nack request as message is null for tag:" + deliveryTag);
            }
            else
            {

                if (message.getMessage() == null)
                {
                    _logger.warn("Message has already been purged, unable to nack.");
                }
                else
                {
                    if (_logger.isDebugEnabled())
                    {
                        _logger.debug("Nack-ing: DT:" + deliveryTag
                                      + "-" + message.getMessage() +
                                      ": Requeue:" + requeue
                                      +
                                      " on channel:" + debugIdentity());
                    }

                    if (requeue)
                    {
                        message.decrementDeliveryCount();

                        requeue(deliveryTag);
                    }
                    else
                    {
                        message.reject();

                        final boolean maxDeliveryCountEnabled = isMaxDeliveryCountEnabled(deliveryTag);
                        if (_logger.isDebugEnabled())
                        {
                            _logger.debug("maxDeliveryCountEnabled: "
                                          + maxDeliveryCountEnabled
                                          + " deliveryTag "
                                          + deliveryTag);
                        }
                        if (maxDeliveryCountEnabled)
                        {
                            final boolean deliveredTooManyTimes = isDeliveredTooManyTimes(deliveryTag);
                            if (_logger.isDebugEnabled())
                            {
                                _logger.debug("deliveredTooManyTimes: "
                                              + deliveredTooManyTimes
                                              + " deliveryTag "
                                              + deliveryTag);
                            }
                            if (deliveredTooManyTimes)
                            {
                                deadLetter(deliveryTag);
                            }
                            else
                            {
                                message.incrementDeliveryCount();
                            }
                        }
                        else
                        {
                            requeue(deliveryTag);
                        }
                    }
                }
            }

        }

    }

    @Override
    public void receiveChannelFlow(final boolean active)
    {
        if(_logger.isDebugEnabled())
        {
            _logger.debug("RECV[" + _channelId + "] ChannelFlow[" +" active: " + active + " ]");
        }


        sync();
        setSuspended(!active);

        MethodRegistry methodRegistry = _connection.getMethodRegistry();
        AMQMethodBody responseBody = methodRegistry.createChannelFlowOkBody(active);
        _connection.writeFrame(responseBody.generateFrame(getChannelId()));

    }

    @Override
    public void receiveChannelFlowOk(final boolean active)
    {
        if(_logger.isDebugEnabled())
        {
            _logger.debug("RECV[" + _channelId + "] ChannelFlowOk[" +" active: " + active + " ]");
        }

        // TODO - should we do anything here?
    }

    @Override
    public void receiveExchangeBound(final AMQShortString exchangeName,
                                     final AMQShortString routingKey,
                                     final AMQShortString queueName)
    {
        if(_logger.isDebugEnabled())
        {
            _logger.debug("RECV[" + _channelId + "] ExchangeBound[" +" exchange: " + exchangeName + " routingKey: " +
                          routingKey + " queue: " + queueName + " ]");
        }

        NamedAddressSpace virtualHost = _connection.getAddressSpace();
        MethodRegistry methodRegistry = _connection.getMethodRegistry();

        sync();

        int replyCode;
        String replyText;

        if (isDefaultExchange(exchangeName))
        {
            if (routingKey == null)
            {
                if (queueName == null)
                {
                    replyCode = virtualHost.hasMessageSources()
                            ? ExchangeBoundOkBody.OK
                            : ExchangeBoundOkBody.NO_BINDINGS;
                    replyText = null;

                }
                else
                {
                    MessageSource queue = virtualHost.getAttainedMessageSource(queueName.toString());
                    if (queue == null)
                    {
                        replyCode = ExchangeBoundOkBody.QUEUE_NOT_FOUND;
                        replyText = "Queue '" + queueName + "' not found";
                    }
                    else
                    {
                        replyCode = ExchangeBoundOkBody.OK;
                        replyText = null;
                    }
                }
            }
            else
            {
                if (queueName == null)
                {
                    replyCode = virtualHost.getAttainedMessageDestination(routingKey.toString()) instanceof Queue
                            ? ExchangeBoundOkBody.OK
                            : ExchangeBoundOkBody.NO_QUEUE_BOUND_WITH_RK;
                    replyText = null;
                }
                else
                {
                    MessageDestination destination = virtualHost.getAttainedMessageDestination(queueName.toString());
                    Queue<?> queue = destination instanceof Queue ? (Queue) destination : null;
                    if (queue == null)
                    {

                        replyCode = ExchangeBoundOkBody.QUEUE_NOT_FOUND;
                        replyText = "Queue '" + queueName + "' not found";
                    }
                    else
                    {
                        replyCode = queueName.equals(routingKey)
                                ? ExchangeBoundOkBody.OK
                                : ExchangeBoundOkBody.SPECIFIC_QUEUE_NOT_BOUND_WITH_RK;
                        replyText = null;
                    }
                }
            }
        }
        else
        {
            Exchange<?> exchange = getExchange(exchangeName.toString());
            if (exchange == null)
            {

                replyCode = ExchangeBoundOkBody.EXCHANGE_NOT_FOUND;
                replyText = "Exchange '" + exchangeName + "' not found";
            }
            else if (routingKey == null)
            {
                if (queueName == null)
                {
                    if (exchange.hasBindings())
                    {
                        replyCode = ExchangeBoundOkBody.OK;
                        replyText = null;
                    }
                    else
                    {
                        replyCode = ExchangeBoundOkBody.NO_BINDINGS;
                        replyText = null;
                    }
                }
                else
                {
                    Queue<?> queue = getQueue(queueName.toString());
                    if (queue == null)
                    {
                        replyCode = ExchangeBoundOkBody.QUEUE_NOT_FOUND;
                        replyText = "Queue '" + queueName + "' not found";
                    }
                    else
                    {
                        if (exchange.isBound(queue))
                        {
                            replyCode = ExchangeBoundOkBody.OK;
                            replyText = null;
                        }
                        else
                        {
                            replyCode = ExchangeBoundOkBody.QUEUE_NOT_BOUND;
                            replyText = "Queue '"
                                        + queueName
                                        + "' not bound to exchange '"
                                        + exchangeName
                                        + "'";
                        }
                    }
                }
            }
            else if (queueName != null)
            {
                Queue<?> queue = getQueue(queueName.toString());
                if (queue == null)
                {
                    replyCode = ExchangeBoundOkBody.QUEUE_NOT_FOUND;
                    replyText = "Queue '" + queueName + "' not found";
                }
                else
                {
                    String bindingKey = routingKey == null ? null : routingKey.toString();
                    if (exchange.isBound(bindingKey, queue))
                    {

                        replyCode = ExchangeBoundOkBody.OK;
                        replyText = null;
                    }
                    else
                    {
                        replyCode = ExchangeBoundOkBody.SPECIFIC_QUEUE_NOT_BOUND_WITH_RK;
                        replyText = "Queue '" + queueName + "' not bound with routing key '" +
                                    routingKey + "' to exchange '" + exchangeName + "'";

                    }
                }
            }
            else
            {
                if (exchange.isBound(routingKey == null ? "" : routingKey.toString()))
                {

                    replyCode = ExchangeBoundOkBody.OK;
                    replyText = null;
                }
                else
                {
                    replyCode = ExchangeBoundOkBody.NO_QUEUE_BOUND_WITH_RK;
                    replyText =
                            "No queue bound with routing key '" + routingKey + "' to exchange '" + exchangeName + "'";
                }
            }
        }

        ExchangeBoundOkBody exchangeBoundOkBody =
                methodRegistry.createExchangeBoundOkBody(replyCode, AMQShortString.validValueOf(replyText));

        _connection.writeFrame(exchangeBoundOkBody.generateFrame(getChannelId()));

    }

    @Override
    public void receiveExchangeDeclare(final AMQShortString exchangeName,
                                       final AMQShortString type,
                                       final boolean passive,
                                       final boolean durable,
                                       final boolean autoDelete,
                                       final boolean internal,
                                       final boolean nowait,
                                       final FieldTable arguments)
    {
        if(_logger.isDebugEnabled())
        {
            _logger.debug("RECV[" + _channelId + "] ExchangeDeclare[" +" exchange: " + exchangeName +
                          " type: " + type +
                          " passive: " + passive +
                          " durable: " + durable +
                          " autoDelete: " + autoDelete +
                          " internal: " + internal + " nowait: " + nowait + " arguments: " + arguments + " ]");
        }

        final MethodRegistry methodRegistry = _connection.getMethodRegistry();
        final AMQMethodBody declareOkBody = methodRegistry.createExchangeDeclareOkBody();

        Exchange<?> exchange;
        NamedAddressSpace virtualHost = _connection.getAddressSpace();

        if (isDefaultExchange(exchangeName))
        {
            if (!new AMQShortString(ExchangeDefaults.DIRECT_EXCHANGE_CLASS).equals(type))
            {
                _connection.sendConnectionClose(AMQConstant.NOT_ALLOWED, "Attempt to redeclare default exchange: "
                        + " of type "
                        + ExchangeDefaults.DIRECT_EXCHANGE_CLASS
                        + " to " + type + ".", getChannelId());
            }
            else if (!nowait)
            {
                sync();
                _connection.writeFrame(declareOkBody.generateFrame(getChannelId()));
            }

        }
        else
        {
            if (passive)
            {
                exchange = getExchange(exchangeName.toString());
                if (exchange == null)
                {
                    closeChannel(AMQConstant.NOT_FOUND, "Unknown exchange: '" + exchangeName + "'");
                }
                else if (!(type == null || type.length() == 0) && !exchange.getType().equals(type.toString()))
                {

                    _connection.sendConnectionClose(AMQConstant.NOT_ALLOWED, "Attempt to redeclare exchange: '"
                            + exchangeName
                            + "' of type "
                            + exchange.getType()
                            + " to "
                            + type
                            + ".", getChannelId());
                }
                else if (!nowait)
                {
                    sync();
                    _connection.writeFrame(declareOkBody.generateFrame(getChannelId()));
                }

            }
            else
            {
                String name = exchangeName.toString();
                String typeString = type == null ? null : type.toString();
                try
                {

                    Map<String, Object> attributes = new HashMap<String, Object>();
                    if (arguments != null)
                    {
                        attributes.putAll(FieldTable.convertToMap(arguments));
                    }
                    attributes.put(Exchange.NAME, name);
                    attributes.put(Exchange.TYPE, typeString);
                    attributes.put(Exchange.DURABLE, durable);
                    attributes.put(Exchange.LIFETIME_POLICY,
                                   autoDelete ? LifetimePolicy.DELETE_ON_NO_LINKS : LifetimePolicy.PERMANENT);
                    if (!attributes.containsKey(Exchange.ALTERNATE_EXCHANGE))
                    {
                        attributes.put(Exchange.ALTERNATE_EXCHANGE, null);
                    }
                    exchange = virtualHost.createMessageDestination(Exchange.class, attributes);

                    if (!nowait)
                    {
                        sync();
                        _connection.writeFrame(declareOkBody.generateFrame(getChannelId()));
                    }

                }
                catch (ReservedExchangeNameException e)
                {
                    Exchange existing = getExchange(name);
                    if (existing == null || !existing.getType().equals(typeString))
                    {
                        _connection.sendConnectionClose(AMQConstant.NOT_ALLOWED,
                                                        "Attempt to declare exchange: '" + exchangeName +
                                                        "' which begins with reserved prefix.", getChannelId());
                    }
                    else if(!nowait)
                    {
                        sync();
                        _connection.writeFrame(declareOkBody.generateFrame(getChannelId()));
                    }
                }
                catch (ExchangeExistsException e)
                {
                    exchange = e.getExistingExchange();
                    if (!exchange.getType().equals(typeString))
                    {
                        _connection.sendConnectionClose(AMQConstant.NOT_ALLOWED, "Attempt to redeclare exchange: '"
                                + exchangeName + "' of type "
                                + exchange.getType()
                                + " to " + type + ".", getChannelId());
                    }
                    else
                    {
                        if (!nowait)
                        {
                            sync();
                            _connection.writeFrame(declareOkBody.generateFrame(getChannelId()));
                        }
                    }
                }
                catch (NoFactoryForTypeException e)
                {
                    _connection.sendConnectionClose(AMQConstant.COMMAND_INVALID, "Unknown exchange type '"
                            + e.getType()
                            + "' for exchange '"
                            + exchangeName
                            + "'", getChannelId());

                }
                catch (AccessControlException e)
                {
                    _connection.sendConnectionClose(AMQConstant.ACCESS_REFUSED, e.getMessage(), getChannelId());

                }
                catch (UnknownConfiguredObjectException e)
                {
                    // note - since 0-8/9/9-1 can't set the alt. exchange this exception should never occur
                    final String message = "Unknown alternate exchange "
                                           + (e.getName() != null
                            ? "name: '" + e.getName() + "'"
                            : "id: " + e.getId());
                    _connection.sendConnectionClose(AMQConstant.NOT_FOUND, message, getChannelId());

                }
                catch (IllegalArgumentException e)
                {
                    _connection.sendConnectionClose(AMQConstant.COMMAND_INVALID, "Error creating exchange '"
                            + exchangeName
                            + "': "
                            + e.getMessage(), getChannelId());

                }
            }
        }

    }

    @Override
    public void receiveExchangeDelete(final AMQShortString exchangeStr, final boolean ifUnused, final boolean nowait)
    {
        if(_logger.isDebugEnabled())
        {
            _logger.debug("RECV[" + _channelId + "] ExchangeDelete[" +" exchange: " + exchangeStr + " ifUnused: " + ifUnused + " nowait: " + nowait + " ]");
        }


        NamedAddressSpace virtualHost = _connection.getAddressSpace();
        sync();

        if (isDefaultExchange(exchangeStr))
        {
            _connection.sendConnectionClose(AMQConstant.NOT_ALLOWED,
                    "Default Exchange cannot be deleted", getChannelId());

        }

        else
        {
            final String exchangeName = exchangeStr.toString();

            final Exchange<?> exchange = getExchange(exchangeName);
            if (exchange == null)
            {
                closeChannel(AMQConstant.NOT_FOUND, "No such exchange: '" + exchangeStr + "'");
            }
            else
            {
                if (ifUnused && exchange.hasBindings())
                {
                    closeChannel(AMQConstant.IN_USE, "Exchange has bindings");
                }
                else
                {
                    try
                    {
                        exchange.delete();


                        if (!nowait)
                        {
                            ExchangeDeleteOkBody responseBody = _connection.getMethodRegistry().createExchangeDeleteOkBody();
                            _connection.writeFrame(responseBody.generateFrame(getChannelId()));
                        }
                    }
                    catch (ExchangeIsAlternateException e)
                    {
                        closeChannel(AMQConstant.NOT_ALLOWED, "Exchange in use as an alternate exchange");
                    }
                    catch (RequiredExchangeException e)
                    {
                        closeChannel(AMQConstant.NOT_ALLOWED, "Exchange '" + exchangeStr + "' cannot be deleted");
                    }
                    catch (AccessControlException e)
                    {
                        _connection.sendConnectionClose(AMQConstant.ACCESS_REFUSED, e.getMessage(), getChannelId());
                    }
                }
            }
        }
    }

    @Override
    public void receiveQueueBind(final AMQShortString queueName,
                                 final AMQShortString exchange,
                                 AMQShortString routingKey,
                                 final boolean nowait,
                                 final FieldTable argumentsTable)
    {
        if(_logger.isDebugEnabled())
        {
            _logger.debug("RECV[" + _channelId + "] QueueBind[" +" queue: " + queueName +
                          " exchange: " + exchange +
                          " bindingKey: " + routingKey +
                          " nowait: " + nowait + " arguments: " + argumentsTable + " ]");
        }

        NamedAddressSpace virtualHost = _connection.getAddressSpace();
        Queue<?> queue;
        if (queueName == null)
        {

            queue = getDefaultQueue();

            if (queue != null)
            {
                if (routingKey == null)
                {
                    routingKey = AMQShortString.valueOf(queue.getName());
                }
            }
        }
        else
        {
            queue = getQueue(queueName.toString());
            routingKey = routingKey == null ? AMQShortString.EMPTY_STRING : routingKey;
        }

        if (queue == null)
        {
            String message = queueName == null
                    ? "No default queue defined on channel and queue was null"
                    : "Queue " + queueName + " does not exist.";
                closeChannel(AMQConstant.NOT_FOUND, message);
        }
        else if (isDefaultExchange(exchange))
        {
            _connection.sendConnectionClose(AMQConstant.NOT_ALLOWED,
                    "Cannot bind the queue '" + queueName + "' to the default exchange", getChannelId());

        }
        else
        {

            final String exchangeName = exchange.toString();

            final Exchange<?> exch = getExchange(exchangeName);
            if (exch == null)
            {
                closeChannel(AMQConstant.NOT_FOUND,
                             "Exchange '" + exchangeName + "' does not exist.");
            }
            else
            {

                try
                {

                    Map<String, Object> arguments = FieldTable.convertToMap(argumentsTable);
                    String bindingKey = String.valueOf(routingKey);

                    if (!exch.isBound(bindingKey, arguments, queue))
                    {

                        if (!exch.addBinding(bindingKey, queue, arguments)
                            && ExchangeDefaults.TOPIC_EXCHANGE_CLASS.equals(
                                exch.getType()))
                        {
                            exch.replaceBinding(bindingKey, queue, arguments);
                        }
                    }

                    if (_logger.isDebugEnabled())
                    {
                        _logger.debug("Binding queue "
                                     + queue
                                     + " to exchange "
                                     + exch
                                     + " with routing key "
                                     + routingKey);
                    }
                    if (!nowait)
                    {
                        sync();
                        MethodRegistry methodRegistry = _connection.getMethodRegistry();
                        AMQMethodBody responseBody = methodRegistry.createQueueBindOkBody();
                        _connection.writeFrame(responseBody.generateFrame(getChannelId()));

                    }
                }
                catch (AccessControlException e)
                {
                    _connection.sendConnectionClose(AMQConstant.ACCESS_REFUSED, e.getMessage(), getChannelId());
                }
            }
        }
    }

    @Override
    public void receiveQueueDeclare(final AMQShortString queueStr,
                                    final boolean passive,
                                    final boolean durable,
                                    final boolean exclusive,
                                    final boolean autoDelete,
                                    final boolean nowait,
                                    final FieldTable arguments)
    {
        if(_logger.isDebugEnabled())
        {
            _logger.debug("RECV[" + _channelId + "] QueueDeclare[" +" queue: " + queueStr +
                          " passive: " + passive +
                          " durable: " + durable +
                          " exclusive: " + exclusive +
                          " autoDelete: " + autoDelete + " nowait: " + nowait + " arguments: " + arguments + " ]");
        }

        NamedAddressSpace virtualHost = _connection.getAddressSpace();

        final AMQShortString queueName;

        // if we aren't given a queue name, we create one which we return to the client
        if ((queueStr == null) || (queueStr.length() == 0))
        {
            queueName = new AMQShortString("tmp_" + UUID.randomUUID());
        }
        else
        {
            queueName = queueStr;
        }

        Queue<?> queue;

        //TODO: do we need to check that the queue already exists with exactly the same "configuration"?


        if (passive)
        {
            queue = getQueue(queueName.toString());
            if (queue == null)
            {
                closeChannel(AMQConstant.NOT_FOUND,
                                                     "Queue: '"
                                                     + queueName
                                                     + "' not found on VirtualHost '"
                                                     + virtualHost.getName()
                                                     + "'.");
            }
            else
            {
                if (!queue.verifySessionAccess(this))
                {
                    _connection.sendConnectionClose(AMQConstant.NOT_ALLOWED, "Queue '"
                            + queue.getName()
                            + "' is exclusive, but not created on this Connection.", getChannelId());
                }
                else
                {
                    //set this as the default queue on the channel:
                    setDefaultQueue(queue);
                    if (!nowait)
                    {
                        sync();
                        MethodRegistry methodRegistry = _connection.getMethodRegistry();
                        QueueDeclareOkBody responseBody =
                                methodRegistry.createQueueDeclareOkBody(queueName,
                                                                        queue.getQueueDepthMessages(),
                                                                        queue.getConsumerCount());
                        _connection.writeFrame(responseBody.generateFrame(getChannelId()));

                        if (_logger.isDebugEnabled())
                        {
                            _logger.debug("Queue " + queueName + " declared successfully");
                        }
                    }
                }
            }
        }
        else
        {

            try
            {
                Map<String, Object> attributes =
                        QueueArgumentsConverter.convertWireArgsToModel(FieldTable.convertToMap(arguments));
                final String queueNameString = AMQShortString.toString(queueName);
                attributes.put(Queue.NAME, queueNameString);
                attributes.put(Queue.DURABLE, durable);

                LifetimePolicy lifetimePolicy;
                ExclusivityPolicy exclusivityPolicy;

                if (exclusive)
                {
                    lifetimePolicy = autoDelete
                            ? LifetimePolicy.DELETE_ON_NO_OUTBOUND_LINKS
                            : durable ? LifetimePolicy.PERMANENT : LifetimePolicy.DELETE_ON_CONNECTION_CLOSE;
                    exclusivityPolicy = durable ? ExclusivityPolicy.CONTAINER : ExclusivityPolicy.CONNECTION;
                }
                else
                {
                    lifetimePolicy = autoDelete ? LifetimePolicy.DELETE_ON_NO_OUTBOUND_LINKS : LifetimePolicy.PERMANENT;
                    exclusivityPolicy = ExclusivityPolicy.NONE;
                }

                if(!attributes.containsKey(Queue.EXCLUSIVE))
                {
                    attributes.put(Queue.EXCLUSIVE, exclusivityPolicy);
                }
                if(!attributes.containsKey(Queue.LIFETIME_POLICY))
                {
                    attributes.put(Queue.LIFETIME_POLICY, lifetimePolicy);
                }

                queue = virtualHost.createMessageSource(Queue.class, attributes);

                setDefaultQueue(queue);

                if (!nowait)
                {
                    sync();
                    MethodRegistry methodRegistry = _connection.getMethodRegistry();
                    QueueDeclareOkBody responseBody =
                            methodRegistry.createQueueDeclareOkBody(queueName,
                                                                    queue.getQueueDepthMessages(),
                                                                    queue.getConsumerCount());
                    _connection.writeFrame(responseBody.generateFrame(getChannelId()));

                    if (_logger.isDebugEnabled())
                    {
                        _logger.debug("Queue " + queueName + " declared successfully");
                    }
                }
            }
            catch (QueueExistsException qe)
            {

                queue = qe.getExistingQueue();

                if (!queue.verifySessionAccess(this))
                {
                    _connection.sendConnectionClose(AMQConstant.NOT_ALLOWED, "Queue '"
                            + queue.getName()
                            + "' is exclusive, but not created on this Connection.", getChannelId());

                }
                else if (queue.isExclusive() != exclusive)
                {

                    closeChannel(AMQConstant.ALREADY_EXISTS,
                                                         "Cannot re-declare queue '"
                                                         + queue.getName()
                                                         + "' with different exclusivity (was: "
                                                         + queue.isExclusive()
                                                         + " requested "
                                                         + exclusive
                                                         + ")");
                }
                else if ((autoDelete
                          && queue.getLifetimePolicy() == LifetimePolicy.PERMANENT)
                         || (!autoDelete && queue.getLifetimePolicy() != ((exclusive
                                                                           && !durable)
                        ? LifetimePolicy.DELETE_ON_CONNECTION_CLOSE
                        : LifetimePolicy.PERMANENT)))
                {
                    closeChannel(AMQConstant.ALREADY_EXISTS,
                                                         "Cannot re-declare queue '"
                                                         + queue.getName()
                                                         + "' with different lifetime policy (was: "
                                                         + queue.getLifetimePolicy()
                                                         + " requested autodelete: "
                                                         + autoDelete
                                                         + ")");
                }
                else
                {
                    setDefaultQueue(queue);
                    if (!nowait)
                    {
                        sync();
                        MethodRegistry methodRegistry = _connection.getMethodRegistry();
                        QueueDeclareOkBody responseBody =
                                methodRegistry.createQueueDeclareOkBody(queueName,
                                                                        queue.getQueueDepthMessages(),
                                                                        queue.getConsumerCount());
                        _connection.writeFrame(responseBody.generateFrame(getChannelId()));

                        if (_logger.isDebugEnabled())
                        {
                            _logger.debug("Queue " + queueName + " declared successfully");
                        }
                    }
                }
            }
            catch (AccessControlException e)
            {
                _connection.sendConnectionClose(AMQConstant.ACCESS_REFUSED, e.getMessage(), getChannelId());
            }

        }
    }

    @Override
    public void receiveQueueDelete(final AMQShortString queueName,
                                   final boolean ifUnused,
                                   final boolean ifEmpty,
                                   final boolean nowait)
    {
        if(_logger.isDebugEnabled())
        {
            _logger.debug("RECV[" + _channelId + "] QueueDelete[" +" queue: " + queueName + " ifUnused: " + ifUnused + " ifEmpty: " + ifEmpty + " nowait: " + nowait + " ]");
        }

        NamedAddressSpace virtualHost = _connection.getAddressSpace();
        sync();
        Queue<?> queue;
        if (queueName == null)
        {

            //get the default queue on the channel:
            queue = getDefaultQueue();
        }
        else
        {
            queue = getQueue(queueName.toString());
        }

        if (queue == null)
        {
            closeChannel(AMQConstant.NOT_FOUND, "Queue '" + queueName + "' does not exist.");

        }
        else
        {
            if (ifEmpty && !queue.isEmpty())
            {
                closeChannel(AMQConstant.IN_USE, "Queue: '" + queueName + "' is not empty.");
            }
            else if (ifUnused && !queue.isUnused())
            {
                // TODO - Error code
                closeChannel(AMQConstant.IN_USE, "Queue: '" + queueName + "' is still used.");
            }
            else
            {
                if (!queue.verifySessionAccess(this))
                {
                    _connection.sendConnectionClose(AMQConstant.NOT_ALLOWED, "Queue '"
                            + queue.getName()
                            + "' is exclusive, but not created on this Connection.", getChannelId());

                }
                else
                {
                    try
                    {
                        int purged = queue.deleteAndReturnCount();

                        if (!nowait || _connection.isSendQueueDeleteOkRegardless())
                        {
                            MethodRegistry methodRegistry = _connection.getMethodRegistry();
                            QueueDeleteOkBody responseBody = methodRegistry.createQueueDeleteOkBody(purged);
                            _connection.writeFrame(responseBody.generateFrame(getChannelId()));
                        }
                    }
                    catch (AccessControlException e)
                    {
                        _connection.sendConnectionClose(AMQConstant.ACCESS_REFUSED, e.getMessage(), getChannelId());

                    }
                }
            }
        }
    }

    @Override
    public void receiveQueuePurge(final AMQShortString queueName, final boolean nowait)
    {
        if(_logger.isDebugEnabled())
        {
            _logger.debug("RECV[" + _channelId + "] QueuePurge[" +" queue: " + queueName + " nowait: " + nowait + " ]");
        }

        NamedAddressSpace virtualHost = _connection.getAddressSpace();
        Queue<?> queue = null;
        if (queueName == null && (queue = getDefaultQueue()) == null)
        {

            _connection.sendConnectionClose(AMQConstant.NOT_ALLOWED, "No queue specified.", getChannelId());
        }
        else if ((queueName != null) && (queue = getQueue(queueName.toString())) == null)
        {
            closeChannel(AMQConstant.NOT_FOUND, "Queue '" + queueName + "' does not exist.");
        }
        else if (!queue.verifySessionAccess(this))
        {
            _connection.sendConnectionClose(AMQConstant.NOT_ALLOWED,
                    "Queue is exclusive, but not created on this Connection.", getChannelId());
        }
        else
        {
            try
            {
                long purged = queue.clearQueue();
                if (!nowait)
                {
                    sync();
                    MethodRegistry methodRegistry = _connection.getMethodRegistry();
                    AMQMethodBody responseBody = methodRegistry.createQueuePurgeOkBody(purged);
                    _connection.writeFrame(responseBody.generateFrame(getChannelId()));

                }
            }
            catch (AccessControlException e)
            {
                _connection.sendConnectionClose(AMQConstant.ACCESS_REFUSED, e.getMessage(), getChannelId());

            }

        }
    }

    @Override
    public void receiveQueueUnbind(final AMQShortString queueName,
                                   final AMQShortString exchange,
                                   final AMQShortString bindingKey,
                                   final FieldTable arguments)
    {
        if(_logger.isDebugEnabled())
        {
            _logger.debug("RECV[" + _channelId + "] QueueUnbind[" +" queue: " + queueName +
                          " exchange: " + exchange +
                          " bindingKey: " + bindingKey +
                          " arguments: " + arguments + " ]");
        }

        NamedAddressSpace virtualHost = _connection.getAddressSpace();


        final boolean useDefaultQueue = queueName == null;
        final Queue<?> queue = useDefaultQueue
                ? getDefaultQueue()
                : getQueue(queueName.toString());


        if (queue == null)
        {
            String message = useDefaultQueue
                    ? "No default queue defined on channel and queue was null"
                    : "Queue '" + queueName + "' does not exist.";
            closeChannel(AMQConstant.NOT_FOUND, message);
        }
        else if (isDefaultExchange(exchange))
        {
            _connection.sendConnectionClose(AMQConstant.NOT_ALLOWED, "Cannot unbind the queue '"
                    + queue.getName()
                    + "' from the default exchange", getChannelId());

        }
        else
        {

            final Exchange<?> exch = getExchange(exchange.toString());

            if (exch == null)
            {
                closeChannel(AMQConstant.NOT_FOUND, "Exchange '" + exchange + "' does not exist.");
            }
            else if (!exch.hasBinding(String.valueOf(bindingKey), queue))
            {
                closeChannel(AMQConstant.NOT_FOUND, "No such binding");
            }
            else
            {
                try
                {
                    exch.deleteBinding(String.valueOf(bindingKey), queue);

                    final AMQMethodBody responseBody = _connection.getMethodRegistry().createQueueUnbindOkBody();
                    sync();
                    _connection.writeFrame(responseBody.generateFrame(getChannelId()));
                }
                catch (AccessControlException e)
                {
                    _connection.sendConnectionClose(AMQConstant.ACCESS_REFUSED, e.getMessage(), getChannelId());

                }
            }

        }
    }

    @Override
    public void receiveTxSelect()
    {
        if(_logger.isDebugEnabled())
        {
            _logger.debug("RECV[" + _channelId + "] TxSelect");
        }

        setLocalTransactional();

        MethodRegistry methodRegistry = _connection.getMethodRegistry();
        TxSelectOkBody responseBody = methodRegistry.createTxSelectOkBody();
        _connection.writeFrame(responseBody.generateFrame(_channelId));

    }

    @Override
    public void receiveTxCommit()
    {
        if(_logger.isDebugEnabled())
        {
            _logger.debug("RECV[" + _channelId + "] TxCommit");
        }


        if (!isTransactional())
        {
            closeChannel(AMQConstant.COMMAND_INVALID,
                         "Fatal error: commit called on non-transactional channel");
        }
        commit(new Runnable()
        {

            @Override
            public void run()
            {
                _connection.writeFrame(_txCommitOkFrame);
            }
        }, true);

    }

    @Override
    public void receiveTxRollback()
    {
        if(_logger.isDebugEnabled())
        {
            _logger.debug("RECV[" + _channelId + "] TxRollback");
        }

        if (!isTransactional())
        {
            closeChannel(AMQConstant.COMMAND_INVALID,
                         "Fatal error: rollback called on non-transactional channel");
        }

        final MethodRegistry methodRegistry = _connection.getMethodRegistry();
        final AMQMethodBody responseBody = methodRegistry.createTxRollbackOkBody();

        Runnable task = new Runnable()
        {

            public void run()
            {
                _connection.writeFrame(responseBody.generateFrame(_channelId));
            }
        };

        rollback(task);

        //Now resend all the unacknowledged messages back to the original subscribers.
        //(Must be done after the TxnRollback-ok response).
        // Why, are we not allowed to send messages back to client before the ok method?
        resend();
    }

    @Override
    public void receiveConfirmSelect(final boolean nowait)
    {
        if(_logger.isDebugEnabled())
        {
            _logger.debug("RECV[" + _channelId + "] ConfirmSelect [ nowait: " + nowait + " ]");
        }
        _confirmOnPublish = true;

        if(!nowait)
        {
            _connection.writeFrame(new AMQFrame(_channelId, ConfirmSelectOkBody.INSTANCE));
        }
    }


    private void closeChannel(final AMQConstant cause, final String message)
    {
        _connection.closeChannelAndWriteFrame(this, cause, message);
    }


    private boolean isDefaultExchange(final AMQShortString exchangeName)
    {
        return exchangeName == null || AMQShortString.EMPTY_STRING.equals(exchangeName);
    }

    private void setDefaultQueue(Queue<?> queue)
    {
        Queue<?> currentDefaultQueue = _defaultQueue;
        if (queue != currentDefaultQueue)
        {
            if (currentDefaultQueue != null)
            {
                currentDefaultQueue.removeDeleteTask(_defaultQueueAssociationClearingTask);
            }
            if (queue != null)
            {
                queue.addDeleteTask(_defaultQueueAssociationClearingTask);
            }
        }
        _defaultQueue = queue;
    }

    private Queue<?> getDefaultQueue()
    {
        return _defaultQueue;
    }

    private class DefaultQueueAssociationClearingTask implements Action<Queue<?>>
    {
        @Override
        public void performAction(final Queue<?> queue)
        {
            if ( queue == _defaultQueue)
            {
                _defaultQueue = null;
            }
        }
    }

    @Override
    public boolean processPending()
    {
        if (!getAMQPConnection().isIOThread())
        {
            return false;
        }

        boolean desiredBlockingState = _blocking.get();
        if (desiredBlockingState != _wireBlockingState)
        {
            _wireBlockingState = desiredBlockingState;
            flow(!desiredBlockingState);
            _blockTime = desiredBlockingState ? System.currentTimeMillis() : 0;
        }

        boolean consumerListNeedsRefreshing;
        if(_consumersWithPendingWork.isEmpty())
        {
            _consumersWithPendingWork.addAll(getConsumerTargets());
            consumerListNeedsRefreshing = false;
        }
        else
        {
            consumerListNeedsRefreshing = true;
        }

        // QPID-7447: prevent unnecessary allocation of empty iterator
        Iterator<ConsumerTarget_0_8> iter = _consumersWithPendingWork.isEmpty() ? Collections.<ConsumerTarget_0_8>emptyIterator() : _consumersWithPendingWork.iterator();

        boolean consumerHasMoreWork = false;
        while(iter.hasNext())
        {
            final ConsumerTarget_0_8 target = iter.next();
            iter.remove();
            if(target.hasPendingWork())
            {
                consumerHasMoreWork = true;
                target.processPending();
                break;
            }
        }

        return consumerHasMoreWork || consumerListNeedsRefreshing;
    }

    @Override
    public void addTicker(final Ticker ticker)
    {
        getConnection().getAggregateTicker().addTicker(ticker);
        // trigger a wakeup to ensure the ticker will be taken into account
        getAMQPConnection().notifyWork();
    }

    @Override
    public void removeTicker(final Ticker ticker)
    {
        getConnection().getAggregateTicker().removeTicker(ticker);
    }

    @Override
    public void notifyConsumerTargetCurrentStates()
    {
        for(ConsumerTarget_0_8 consumerTarget : getConsumerTargets())
        {
            consumerTarget.notifyCurrentState();
        }
    }

    @Override
    public void ensureConsumersNoticedStateChange()
    {
        for (ConsumerTarget_0_8 consumerTarget : getConsumerTargets())
        {
            try
            {
                consumerTarget.getSendLock();
            }
            finally
            {
                consumerTarget.releaseSendLock();
            }
        }
    }

    private Collection<ConsumerTarget_0_8> getConsumerTargets()
    {
        return _tag2SubscriptionTargetMap.values();
    }

    private Exchange<?> getExchange(String name)
    {
        MessageDestination destination = getAddressSpace().getAttainedMessageDestination(name);
        return destination instanceof Exchange ? (Exchange<?>) destination : null;
    }

    private Queue<?> getQueue(String name)
    {
        MessageSource source = getAddressSpace().getAttainedMessageSource(name);
        return source instanceof Queue ? (Queue<?>) source : null;
    }

    public void dispose()
    {
        _txCommitOkFrame.dispose();
    }
}<|MERGE_RESOLUTION|>--- conflicted
+++ resolved
@@ -446,11 +446,7 @@
                 ContentHeaderBody contentHeader = _currentMessage.getContentHeader();
                 _connection.checkAuthorizedMessagePrincipal(AMQShortString.toString(contentHeader.getProperties().getUserId()));
 
-<<<<<<< HEAD
-                destination.authorisePublish(_token, AbstractAMQPConnection.PUBLISH_ACTION_MAP_CREATOR.createMap(routingKey, info.isImmediate()));
-=======
                 _publishAuthCahe.authorisePublish(destination, routingKey, info.isImmediate(), _connection.getLastReadTime());
->>>>>>> a19f805f
 
                 if (_confirmOnPublish)
                 {
